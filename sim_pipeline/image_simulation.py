from lenstronomy.SimulationAPI.sim_api import SimAPI
# import galsim
from astropy.visualization import make_lupton_rgb



def simulate_image(lens_class, band, num_pix, add_noise=True, observatory='LSST', **kwargs):
    """
    Creates an image of a selected lens with noise.

    :param lens_class: class object containing all information of the lensing system (e.g., 
     GalaxyGalaxyLens())
    :param band: imaging band
    :param num_pix: number of pixels per axis
    :param add_noise: if True, add noise
    :param observatory: telescope type to be simulated
    :type observatory: str
    :param kwargs: additional keyword arguments for the bands
    :type kwargs: dict
    :return: simulated image
    :rtype: 2d numpy array
    """
    kwargs_model, kwargs_params = lens_class.lenstronomy_kwargs(band)
    from sim_pipeline.Observations import image_quality_lenstronomy
    kwargs_single_band = image_quality_lenstronomy.kwargs_single_band(observatory=observatory, 
                                                                      band=band, **kwargs)

    sim_api = SimAPI(numpix=num_pix, kwargs_single_band=kwargs_single_band, kwargs_model=
                     kwargs_model)
    kwargs_lens_light, kwargs_source, kwargs_ps = sim_api.magnitude2amplitude(
        kwargs_lens_light_mag=kwargs_params.get('kwargs_lens_light', None),
        kwargs_source_mag=kwargs_params.get('kwargs_source', None),
        kwargs_ps_mag=kwargs_params.get('kwargs_ps', None))
    kwargs_numerics = {'point_source_supersampling_factor': 1, 'supersampling_factor': 3}
    image_model = sim_api.image_model_class(kwargs_numerics)
    kwargs_lens = kwargs_params.get('kwargs_lens', None)
    image = image_model.image(kwargs_lens=kwargs_lens, kwargs_source=kwargs_source, 
                              kwargs_lens_light=kwargs_lens_light, kwargs_ps=kwargs_ps)
    if add_noise:
        image += sim_api.noise_for_model(model=image)
    return image


def sharp_image(lens_class, band, mag_zero_point, delta_pix, num_pix, with_deflector=True):
    """
    Creates a high resolution image of a selected lens.

    :param lens_class: GalaxyGalaxyLens() object
    :param band: imaging band
    :param mag_zero_point: magnitude zero point in band
    :param delta_pix: pixel scale of image generated
    :param num_pix: number of pixels per axis
    :param with_deflector: bool, if True includes deflector light
    :return: 2d array unblurred image
    """
    kwargs_model, kwargs_params = lens_class.lenstronomy_kwargs(band)
    kwargs_band = {'pixel_scale': delta_pix, 'magnitude_zero_point': mag_zero_point,
                   'background_noise': 0, # these are keywords not being used but need to be 
                                                    ## set in SimAPI
                   'psf_type': 'NONE',  # these are keywords not being used but need to be set 
                                                            ##in SimAPI
                   'exposure_time': 1}  # these are keywords not being used but need to be set in 
                                            ##SimAPI
    sim_api = SimAPI(numpix=num_pix, kwargs_single_band=kwargs_band, kwargs_model=kwargs_model)
    kwargs_lens_light, kwargs_source, kwargs_ps = sim_api.magnitude2amplitude(
        kwargs_lens_light_mag=kwargs_params.get('kwargs_lens_light', None),
        kwargs_source_mag=kwargs_params.get('kwargs_source', None),
        kwargs_ps_mag=kwargs_params.get('kwargs_ps', None))
    kwargs_numerics = {'supersampling_factor': 1}
    image_model = sim_api.image_model_class(kwargs_numerics)
    kwargs_lens = kwargs_params.get('kwargs_lens', None)
    image = image_model.image(kwargs_lens=kwargs_lens, kwargs_source=kwargs_source, 
                              kwargs_lens_light=kwargs_lens_light, kwargs_ps=kwargs_ps, 
                              unconvolved=True, source_add=True, lens_light_add=with_deflector,
                              point_source_add=False)
    return image


def galsimobj(image, pix_scale, flux):
    """
    Creates an interpolated version of the given image with specified flux.
    
    :param image: image that need to be interpolated
    :param pix_scale: pixel scale to be asigned to the interpolated image
    :param flux: flux value to be asigned to the interpolated image
    :returns : interpolated image with specified pixel scale and flux"""
    # gso = galsim.InterpolatedImage(galsim.Image(image), scale = pix_scale, flux = flux)
    # return gso


def galsimobj_true_flux(image, pix_scale):
    """
    Creates an interpolated version of the given image with preserved flux.
    
    :param image: image that need to be interpolated
    :param pix_scale: pixel scale to be asigned to the interpolated image
    :param flux: flux value to be asigned to the interpolated image
    :returns : interpolated image with specified pixel scale and flux"""
<<<<<<< HEAD
    # gso_test = galsim.InterpolatedImage(galsim.Image(image), scale = pix_scale, normalization='flux')
    # return gso_test
=======
    gso_test = galsim.InterpolatedImage(galsim.Image(image), scale = pix_scale, 
                                        normalization='flux')
    return gso_test
>>>>>>> bd5c83de


def sharp_rgb_image(lens_class, rgb_band_list, mag_zero_point, delta_pix, num_pix):
    """
    Creates a high resolution rgb image of a selected lens.

    :param lens_class: GalaxyGalaxyLens() object
    :param rgb_band_list: imaging band list
    :param mag_zero_point: magnitude zero point in band
    :param delta_pix: pixel scale of image generated
    :param num_pix: number of pixels per axis
    :return: rgb image
    """
    image_r = sharp_image(lens_class=lens_class, band=rgb_band_list[0], 
                          mag_zero_point=mag_zero_point, delta_pix=delta_pix, num_pix=num_pix)
    image_g = sharp_image(lens_class=lens_class, band=rgb_band_list[1], 
                          mag_zero_point=mag_zero_point, delta_pix=delta_pix, num_pix=num_pix)
    image_b = sharp_image(lens_class=lens_class, band=rgb_band_list[2], 
                          mag_zero_point=mag_zero_point, delta_pix=delta_pix, num_pix=num_pix)
    image_rgb = make_lupton_rgb(image_r, image_g, image_b, stretch=0.5)
    return image_rgb


def rgb_image_from_image_list(image_list, stretch):
    """
    Creates a rgb image using list of images in r, g, and b.

    :param image_list: images in r, g, and b band
    :return: rgb image
    """
    image_rgb = make_lupton_rgb(image_list[0], image_list[1], image_list[2], stretch=stretch)
    return image_rgb<|MERGE_RESOLUTION|>--- conflicted
+++ resolved
@@ -84,8 +84,8 @@
     :param pix_scale: pixel scale to be asigned to the interpolated image
     :param flux: flux value to be asigned to the interpolated image
     :returns : interpolated image with specified pixel scale and flux"""
-    # gso = galsim.InterpolatedImage(galsim.Image(image), scale = pix_scale, flux = flux)
-    # return gso
+    gso = galsim.InterpolatedImage(galsim.Image(image), scale = pix_scale, flux = flux)
+    return gso
 
 
 def galsimobj_true_flux(image, pix_scale):
@@ -96,14 +96,9 @@
     :param pix_scale: pixel scale to be asigned to the interpolated image
     :param flux: flux value to be asigned to the interpolated image
     :returns : interpolated image with specified pixel scale and flux"""
-<<<<<<< HEAD
-    # gso_test = galsim.InterpolatedImage(galsim.Image(image), scale = pix_scale, normalization='flux')
-    # return gso_test
-=======
     gso_test = galsim.InterpolatedImage(galsim.Image(image), scale = pix_scale, 
                                         normalization='flux')
     return gso_test
->>>>>>> bd5c83de
 
 
 def sharp_rgb_image(lens_class, rgb_band_list, mag_zero_point, delta_pix, num_pix):
