--- conflicted
+++ resolved
@@ -11,7 +11,7 @@
 #  from skypy.galaxies.velocity_dispersion import schechter_vdf
 
 
-<<<<<<< HEAD
+
 def vel_disp_composite_model(m_star, rs_star, m_halo, c_halo, cosmo):
     """
     computes the luminosity weighted velocity dispersion
@@ -58,8 +58,6 @@
     return vel_disp
 
 
-=======
->>>>>>> 0ad3408b
 def vel_disp_sdss(sky_area, redshift, vd_min, vd_max, cosmology, noise=True):
     """Velocity dispersion function in a cone matched by SDSS measurements.
 
