import numpy as np
import os
from numpy import testing as npt
from slsim.Util.param_util import (
    epsilon2e,
    e2epsilon,
    random_ra_dec,
    convolved_image,
    interpolate_variability,
    images_to_pixels,
    pixels_to_images,
    random_radec_string,
    transformmatrix_to_pixelscale,
    magnitude_to_amplitude,
    amplitude_to_magnitude,
    ellipticity_slsim_to_lenstronomy,
    fits_append_table,
    catalog_with_angular_size_in_arcsec,
    convert_mjd_to_days,
    transient_event_time_mjd,
    downsample_galaxies,
    galaxy_size_redshift_evolution,
    additional_poisson_noise_with_rescaled_coadd,
    additional_bkg_rms_with_rescaled_coadd,
    degrade_coadd_data,
    detect_object,
)
from slsim.Sources.SourceVariability.variability import Variability
from astropy.io import fits
from astropy.table import Table
from astropy import units as u
import tempfile
import pytest


def test_epsilon2e():
    e = epsilon2e(0)
    assert e == 0
    with pytest.raises(ValueError):
        epsilon2e(17)


def test_e2epsilon():
    ep = e2epsilon(0)
    assert ep == 0


def test_random_ra_dec():
    ra, dec = random_ra_dec(ra_min=30, ra_max=62, dec_min=-63, dec_max=-36, n=50)
    assert len(ra) == 50


def test_convolved_image():
    path = os.path.dirname(__file__)
    image = np.load(os.path.join(path, "TestData/image.npy"))
    psf = np.load(os.path.join(path, "TestData/psf_kernels_for_deflector.npy"))
    c_image = convolved_image(image, psf)
    c_image_1 = convolved_image(image, psf, convolution_type="grid")
    assert c_image.shape[0] == 101
    assert c_image_1.shape[0] == 101


def test_images_to_pixels():
    image = np.reshape(np.linspace(1, 27, 27), (3, 3, 3))
    ordered_pixels = images_to_pixels(image)
    manually_ordered_pixels = np.concatenate(
        (image[0, 0, :], image[0, 1, :], image[0, 2, :])
    )
    # Test pixels are properly ordered
    assert all(ordered_pixels[0] == manually_ordered_pixels)
    # Test axis 0 is still the snapshot index
    assert all(ordered_pixels[1] == ordered_pixels[0] + 9)
    assert all(ordered_pixels[2] == ordered_pixels[1] + 9)


def test_pixels_to_images():
    image = np.reshape(np.linspace(1, 27, 27), (3, 3, 3))
    ordered_pixels = images_to_pixels(image)
    image_reconstructed = pixels_to_images(ordered_pixels, np.shape(image))
    # Test image_reconstructed is exactly the original image
    assert np.all(image_reconstructed == image)


def test_interpolation_for_sinusoidal():
    # define original and new timestamps for interpolation.
    # tests: interpolating from boundary point to same boundary point
    #        midpoint between two timestamps
    #        interpolating from a central timestamp to same timestamp
    #        interpolating to arbitrary timestamp (not at midpoint)
    #        output shape is correct
    obs_snapshots = np.array([0, 1, np.pi])
    new_snapshots = np.array([0, 0.5, 1, 1.5])
    # define 3 snapshots of 4 independent, time-varying pixels
    kwargs_model00 = {"amp": 1.0, "freq": 0.5}
    kwargs_model01 = {"amp": 2.0, "freq": 1.0}
    # manually set each pixel's values
    image_snapshots = np.zeros((3, 2, 2))
    image_snapshots[:, 0, 0] = Variability(
        "sinusoidal", **kwargs_model00
    ).variability_at_time(obs_snapshots)
    image_snapshots[:, 0, 1] = Variability(
        "sinusoidal", **kwargs_model01
    ).variability_at_time(obs_snapshots)
    # also define two pixels as simple values, including negative
    image_snapshots[:, 1, 0] = np.array([4, 2, 2])
    image_snapshots[:, 1, 1] = np.array([0, -6, 0])
    # interpolate to new timestamps
    interp_image_snapshots = interpolate_variability(
        image_snapshots, obs_snapshots, new_snapshots
    )
    # manually calculate expectation snapshots
    expect_image_snapshots = np.zeros((4, 2, 2))
    expect_image_snapshots[:, 0, 0] = np.array(
        [0.0, 0.0, 0.0, abs(np.sin(np.pi * np.pi) - 0.0) * 0.5 / (np.pi - 1.0)]
    )
    expect_image_snapshots[:, 0, 1] = np.array(
        [
            0.0,
            0.0,
            0.0,
            abs(2.0 * np.sin(2.0 * np.pi * np.pi) - 0.0) * 0.5 / (np.pi - 1.0),
        ]
    )
    expect_image_snapshots[:, 1, 0] = np.array([4.0, 3.0, 2.0, 2.0])
    expect_image_snapshots[:, 1, 1] = np.array(
        [0.0, -3.0, -6.0, -6.0 + (0.0 + 6.0) * 0.5 / (np.pi - 1.0)]
    )
    # compare to 5 decimal points
    npt.assert_almost_equal(interp_image_snapshots, expect_image_snapshots, decimal=5)


def test_random_radec_string():
    radec_result = random_radec_string(
        ra_min=30, ra_max=62, dec_min=-63, dec_max=-36, n=50
    )
    assert len(radec_result) == 50
    assert all(isinstance(item, str) for item in radec_result) is True


def test_transformmatrix_to_pixelscale():
    transform_matrix = np.array([[2, 0], [0, 3]])

    result = transformmatrix_to_pixelscale(transform_matrix)
    expected_result = np.sqrt(6)

    assert result == expected_result


def test_amplitude_to_magnitude():
    low_flux = 10
    high_flux = 1000
    zero_point = 100
    low_mag = amplitude_to_magnitude(low_flux, zero_point)
    high_mag = amplitude_to_magnitude(high_flux, zero_point)
    assert high_mag < low_mag
    # Test that a constant increasing amplitude makes a constant
    # decreasing magnitude
    fluxes = np.linspace(10**3, 10**5, 50)
    delta_fluxes = fluxes[1:] - fluxes[:-1]
    assert all(delta_fluxes > 0)
    magnitudes = amplitude_to_magnitude(fluxes, zero_point)
    delta_magnitudes = magnitudes[1:] - magnitudes[:-1]
    assert all(delta_magnitudes < 0)


def test_magnitude_to_amplitude():
    low_mag = 23
    high_mag = 21
    zero_point = 20
    low_flux = magnitude_to_amplitude(low_mag, zero_point)
    high_flux = magnitude_to_amplitude(high_mag, zero_point)
    assert high_flux > low_flux
    # Test that this is the inverse of amplitude_to_magnitude()
    new_low_mag = amplitude_to_magnitude(low_flux, zero_point)
    new_high_mag = amplitude_to_magnitude(high_flux, zero_point)
    assert low_mag == new_low_mag
    assert high_mag == new_high_mag


def test_ellipricity_slsim_to_lenstronomy():
    result = ellipticity_slsim_to_lenstronomy(-0.17, 0.05)
    assert result[0] == 0.17
    assert result[1] == 0.05


@pytest.fixture
def temp_fits_file():
    # Create a temporary FITS file
    temp_file = tempfile.NamedTemporaryFile(suffix=".fits", delete=False)
    temp_file.close()

    # Create an initial empty FITS file
    primary_hdu = fits.PrimaryHDU()
    hdul = fits.HDUList([primary_hdu])
    hdul.writeto(temp_file.name, overwrite=True)

    yield temp_file.name

    # Cleanup: Remove the temporary FITS file
    os.remove(temp_file.name)


@pytest.fixture
def sample_table():
    # Create a sample Astropy Table
    return Table({"col1": [1, 2, 3], "col2": ["a", "b", "c"]}, names=["col1", "col2"])


def test_append_table(temp_fits_file, sample_table):
    # Append the sample table to the FITS file
    fits_append_table(temp_fits_file, sample_table)

    # Read back the FITS file and check the appended table
    with fits.open(temp_fits_file) as hdul:
        # Verify that a new table has been appended
        assert len(hdul) == 2

        # Verify the content of the appended table
        appended_table_data = hdul[1].data
        for i in range(len(sample_table)):
            assert appended_table_data["col1"][i] == sample_table["col1"][i]
            assert appended_table_data["col2"][i] == sample_table["col2"][i]


def test_catalog_with_angular_size_in_arcsec():
    galaxy_list = Table(
        [
            [0.5, 0.5, 0.5],
            [-15.248975044343094, -15.248975044343094, -15.248975044343094],
            [0.1492770563596445, 0.1492770563596445, 0.1492770563596445],
            [4.186996407348755e-08, 4.186996407348755e-08, 4.186996407348755e-08]
            * u.rad,
            [23, 23, 23],
            [43, 43, 43],
        ],
        names=("z", "M", "e", "angular_size", "mag_i", "a_rot"),
    )
    galaxy_list2 = Table(
        [
            [0.5, 0.5, 0.5],
            [-15.248975044343094, -15.248975044343094, -15.248975044343094],
            [0.1492770563596445, 0.1492770563596445, 0.1492770563596445],
            [4.186996407348755e-08, 4.186996407348755e-08, 4.186996407348755e-08]
            * u.rad,
            [23, 23, 23],
            [43, 43, 43],
        ],
        names=("z", "M", "e", "angular_size", "mag_i", "a_rot"),
    )
    galaxy_cat = catalog_with_angular_size_in_arcsec(
        galaxy_catalog=galaxy_list, input_catalog_type="skypy"
    )
    galaxy_cat2 = catalog_with_angular_size_in_arcsec(
        galaxy_catalog=galaxy_list2, input_catalog_type="other"
    )
    assert galaxy_cat["angular_size"][0] == 4.186996407348755e-08 / 4.84813681109536e-06
    assert galaxy_cat2["angular_size"][0] == 4.186996407348755e-08
    assert galaxy_cat2["angular_size"].unit == u.rad
    assert galaxy_cat["angular_size"].unit == u.arcsec


def test_convert_mjd_to_days():
    result = convert_mjd_to_days(60100, 60000)
    assert result == 100


def test_start_point_mjd_time():
    result = transient_event_time_mjd(60000, 60400)
    assert 60000 <= result <= 60400


def test_downsample_galaxies():
    # Create a mock galaxy population
    np.random.seed(42)  # For reproducibility
    galaxy_pop = Table(
        {
            "mag_i": np.random.uniform(18, 28, 1000),  # Magnitudes from 18 to 28
            "z": np.random.uniform(0.1, 1.5, 1000),  # Redshifts from 0.1 to 1.5
        }
    )

    # Define test parameters
    dN = [50, 30, 20]  # Reference galaxy counts per magnitude bin
    dM = 2.0  # Magnitude bin width
    M_min = 18.0  # Minimum magnitude
    M_max = 24.0  # Maximum magnitude
    z_min = 0.3  # Minimum redshift
    z_max = 1.0  # Maximum redshift

    # Run the function
    downsampled_pop = downsample_galaxies(
        galaxy_pop, dN, dM, M_min, M_max, z_min, z_max
    )

    # Assertions
    # Check that the output is an Astropy Table
    assert isinstance(downsampled_pop, Table)

    # Check that the redshifts are within the specified range
    assert np.all((downsampled_pop["z"] > z_min) & (downsampled_pop["z"] <= z_max))
    # Check that the number of galaxies in each magnitude bin matches dN (or is less
    #  if insufficient galaxies exist)
    M_bins = np.arange(M_min, M_max + dM, dM)
    for i in range(len(dN)):
        mask = (downsampled_pop["mag_i"] >= M_bins[i]) & (
            downsampled_pop["mag_i"] < M_bins[i + 1]
        )
        assert len(downsampled_pop[mask]) <= dN[i]

    # Check edge cases
    # Case: No galaxies in the input population within the redshift range
    empty_pop = galaxy_pop[galaxy_pop["z"] < z_min]
    downsampled_empty = downsample_galaxies(
        empty_pop, dN, dM, M_min, M_max, z_min, z_max
    )
    assert len(downsampled_empty) == 0

    # Case: No galaxies in a specific magnitude bin
    dN_with_zero = [50, 0, 20]  # Second bin has zero reference count
    downsampled_zero_bin = downsample_galaxies(
        galaxy_pop, dN_with_zero, dM, M_min, M_max, z_min, z_max
    )
    mask_zero_bin = (downsampled_zero_bin["mag_i"] >= M_bins[1]) & (
        downsampled_zero_bin["mag_i"] < M_bins[2]
    )
    assert len(downsampled_zero_bin[mask_zero_bin]) == 0


def test_galaxy_size_redshift_evolution():
    results = galaxy_size_redshift_evolution(z=0)
    assert results == 4.89


def test_additional_poisson_noise_with_rescaled_coadd():
    image = np.random.rand(41, 41) * 5
    original_exp_time = np.ones((41, 41))
    degraded_exp_time = original_exp_time * 0.5

    result1 = additional_poisson_noise_with_rescaled_coadd(
        image, original_exp_time, degraded_exp_time, use_noise_diff=True
    )
    result2 = additional_poisson_noise_with_rescaled_coadd(
        image, original_exp_time, degraded_exp_time, use_noise_diff=False
    )

    assert result1.shape == image.shape
    assert np.mean(result1) < np.mean(image)
    assert result2.shape == image.shape
    assert np.mean(result2) < np.mean(image)


def test_additional_bkg_rms_with_rescaled_coadd():
    image = np.random.rand(41, 41) * 5

    result1 = additional_bkg_rms_with_rescaled_coadd(
        image, original_rms=0.5, degraded_rms=0.7, use_noise_diff=True
    )
    result2 = additional_bkg_rms_with_rescaled_coadd(
        image, original_rms=0.5, degraded_rms=0.7, use_noise_diff=False
    )

    assert result1.shape == image.shape
    assert (
        -3 * np.sqrt(0.7**2 - 0.5**2)
        <= np.mean(result1)
        <= 3 * np.sqrt(0.7**2 - 0.5**2)
    )
    assert result2.shape == image.shape
    assert (
        -3 * np.sqrt(0.7**2 - 0.5**2)
        <= np.mean(result2)
        <= 3 * np.sqrt(0.7**2 - 0.5**2)
    )


def test_degrade_coadd_data():
    image = np.random.rand(41, 41) * 5
    variance_map = np.random.rand(41, 41)
    exposure_map = np.ones((41, 41)) * 300
    result = degrade_coadd_data(
        image, variance_map, exposure_map, original_num_years=5, degraded_num_years=1
    )
    assert len(result) == 3
    assert np.mean(image) > np.mean(result[0])


def test_detect_object():
    path = os.path.dirname(__file__)

    image = np.load(os.path.join(path, "TestData/psf_kernels_for_image_1.npy")) + 0.5
    variance_map1 = np.abs(np.random.normal(loc=0.1, scale=0.01, size=(57, 57)))
    variance_map2 = np.abs(np.random.normal(loc=0.1, scale=0.01, size=(57, 57)))
    std_dev_map = np.sqrt(variance_map1)
    noise = np.random.normal(loc=0, scale=std_dev_map)
    image1 = image + noise
<<<<<<< HEAD
    result1=detect_object(image1, variance_map2)
    result2=detect_object(noise, variance_map2)
    assert result1
    assert not result2
=======
    result1 = detect_object(image1, variance_map2)
    result2 = detect_object(noise, variance_map2)
    assert result1 == True
    assert result2 == False

>>>>>>> a69e613e

if __name__ == "__main__":
    pytest.main()<|MERGE_RESOLUTION|>--- conflicted
+++ resolved
@@ -393,18 +393,10 @@
     std_dev_map = np.sqrt(variance_map1)
     noise = np.random.normal(loc=0, scale=std_dev_map)
     image1 = image + noise
-<<<<<<< HEAD
     result1=detect_object(image1, variance_map2)
     result2=detect_object(noise, variance_map2)
     assert result1
     assert not result2
-=======
-    result1 = detect_object(image1, variance_map2)
-    result2 = detect_object(noise, variance_map2)
-    assert result1 == True
-    assert result2 == False
-
->>>>>>> a69e613e
 
 if __name__ == "__main__":
     pytest.main()