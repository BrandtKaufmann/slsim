--- conflicted
+++ resolved
@@ -9,14 +9,9 @@
         redshift=1.0,
         sn_type="Ia",
         absolute_mag=-19.3,
-<<<<<<< HEAD
         absolute_mag_band='bessellb',
         mag_zpsys='AB')
-=======
-        absolute_mag_band="bessellb",
-        absolute_mag_zpsys="AB",
-    )
->>>>>>> 2d7bb38e
+
 
     return SN
 
@@ -39,7 +34,6 @@
     mag = Supernova_class.get_apparent_magnitude(time=0, band="lsstr")
     assert mag > 0
 
-<<<<<<< HEAD
 def test_random_supernova_Ia_mag(Random_Supernova_Ia_class):
     mag = Random_Supernova_Ia_class.get_apparent_magnitude(
         time=0,
@@ -53,8 +47,7 @@
         band='lsstr'
         )
     assert mag > 0
-=======
->>>>>>> 2d7bb38e
+
 
 if __name__ == "__main__":
     pytest.main()