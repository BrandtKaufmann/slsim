--- conflicted
+++ resolved
@@ -356,7 +356,6 @@
             stellar_mass_from_kappa_star / stellar_mass, 1, decimal=1
         )
 
-<<<<<<< HEAD
     def test_lenstronomy_kwargs_interpolated(self):
         """Minimal test to confirm that lenstronomy_kwargs() returns the
         correct keys for an interpolated source."""
@@ -380,11 +379,10 @@
             "kwargs_source" in kwargs_params
         ), "Missing 'kwargs_source' in kwargs_params"
         assert "kwargs_ps" in kwargs_params, "Missing 'kwargs_ps' in kwargs_params"
-=======
+        
     def test_contrast_ratio(self):
         mag_ratios = self.gg_lens.contrast_ratio(band="i", source_index=0)
         assert len(mag_ratios) == 4
->>>>>>> 0fe86c48
 
 
 @pytest.fixture
