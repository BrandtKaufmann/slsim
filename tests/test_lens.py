import copy

import pytest
import numpy as np
from numpy import testing as npt
from astropy.cosmology import FlatLambdaCDM
from astropy.table import Table
from slsim.lens import (
    Lens,
    image_separation_from_positions,
)
from slsim.LOS.los_individual import LOSIndividual
from slsim.LOS.los_pop import LOSPop
from slsim.Sources.source import Source
from slsim.Deflectors.deflector import Deflector
import os


class TestLens(object):
    # pytest.fixture(scope='class')
    def setup_method(self):
        # path = os.path.dirname(slsim.__file__)

        path = os.path.dirname(__file__)
        module_path, _ = os.path.split(path)
        print(path, module_path)
        blue_one = Table.read(
            os.path.join(path, "TestData/blue_one_modified.fits"), format="fits"
        )
        blue_one["angular_size"] = blue_one["angular_size"] / 4.84813681109536e-06
        red_one = Table.read(
            os.path.join(path, "TestData/red_one_modified.fits"), format="fits"
        )
        red_one["angular_size"] = red_one["angular_size"] / 4.84813681109536e-06
        cosmo = FlatLambdaCDM(H0=70, Om0=0.3)
        self.source_dict = blue_one
        self.deflector_dict = red_one
        self.los_individual = LOSIndividual(kappa=0.1, gamma=[-0.1, -0.2])

        mag_arc_limit = {"i": 35, "g": 35, "r": 35}
        while True:
            kwargs = {
                "extendedsource_type": "single_sersic",
            }
            self.source = Source(
                source_dict=self.source_dict,
                cosmo=cosmo,
                source_type="extended",
                **kwargs,
            )
            self.deflector = Deflector(
                deflector_type="EPL",
                deflector_dict=self.deflector_dict,
            )
            gg_lens = Lens(
                source_class=self.source,
                deflector_class=self.deflector,
                los_class=self.los_individual,
                lens_equation_solver="lenstronomy_analytical",
                # kwargs_variability={"MJD", "ps_mag_i"},  # This line will not be used in
                # the testing but at least code go through this warning message.
                cosmo=cosmo,
            )
            second_brightest_image_cut = {"i": 30}
            if gg_lens.validity_test(
                second_brightest_image_cut=second_brightest_image_cut,
                mag_arc_limit=mag_arc_limit,
            ):
                self.gg_lens = gg_lens
                break
        # Create another galaxy class with interpolated source.

        # Image Parameters
        size = 100
        center_brightness = 100
        noise_level = 10

        # Create a grid of coordinates
        x = np.linspace(-1, 1, size)
        y = np.linspace(-1, 1, size)
        x, y = np.meshgrid(x, y)

        # Calculate the distance from the center
        r = np.sqrt(x**2 + y**2)

        # Create the galaxy image with light concentrated near the center
        image = center_brightness * np.exp(-(r**2) / 0.1)

        # Add noise to the image
        noise = noise_level * np.random.normal(size=(size, size))
        image += noise

        # Ensure no negative values
        image = np.clip(image, 0, None)
        test_image = image

        # Build a table for this "interp" source
        interp_source_dict = Table(
            names=(
                "z",
                "image",
                "center_x",
                "center_y",
                "z_data",
                "pixel_width_data",
                "phi_G",
                "mag_i",
                "mag_g",
                "mag_r",
            ),
            rows=[
                (
                    0.1,
                    test_image,
                    size // 2,
                    size // 2,
                    0.5,
                    0.05,
                    0.0,
                    20.0,
                    20.0,
                    20.0,
                )
            ],
        )
        kwargs_int = {"extendedsource_type": "interpolated"}
        self.source_interp = Source(
            source_dict=interp_source_dict,
            cosmo=cosmo,
            source_type="extended",
            **kwargs_int,
        )
        self.gg_lens_interp = Lens(
            source_class=self.source_interp,
            deflector_class=self.deflector,
            los_class=self.los_individual,
            lens_equation_solver="lenstronomy_analytical",
            cosmo=cosmo,
        )

    def test_lens_id_gg(self):
        lens_id = self.gg_lens.generate_id()
        ra = self.gg_lens.deflector_position[0]
        dec = self.gg_lens.deflector_position[1]
        ra2 = 12.03736542
        dec2 = 35.17363534
        lens_id2 = self.gg_lens.generate_id(ra=ra2, dec=dec2)
        assert lens_id == f"GG-LENS_{ra:.4f}_{dec:.4f}"
        assert lens_id2 == f"GG-LENS_{ra2:.4f}_{dec2:.4f}"

    def test_deflector_ellipticity(self):
        e1_light, e2_light, e1_mass, e2_mass = self.gg_lens.deflector_ellipticity()
        assert pytest.approx(e1_light, rel=1e-3) == -0.05661955320450283
        assert pytest.approx(e2_light, rel=1e-3) == 0.08738390223219591
        assert pytest.approx(e1_mass, rel=1e-3) == -0.08434700688970058
        assert pytest.approx(e2_mass, rel=1e-3) == 0.09710653297997263

    def test_deflector_magnitude(self):
        band = "g"
        deflector_magnitude = self.gg_lens.deflector_magnitude(band)
        assert isinstance(deflector_magnitude[0], float)
        assert pytest.approx(deflector_magnitude[0], rel=1e-3) == 26.4515655

    def test_source_magnitude(self):
        band = "g"
        source_magnitude = self.gg_lens.extended_source_magnitude(band)
        source_magnitude_lensed = self.gg_lens.extended_source_magnitude(
            band, lensed=True
        )
        host_mag = self.gg_lens.extended_source_magnification()
        expected_lensed_mag = source_magnitude - 2.5 * np.log10(host_mag)
        assert pytest.approx(source_magnitude[0], rel=1e-3) == 30.780194
        assert source_magnitude_lensed == expected_lensed_mag

    def test_image_separation_from_positions(self):
        image_positions = self.gg_lens.extended_source_image_positions()[0]
        image_separation = image_separation_from_positions(image_positions)
        theta_E_infinity = self.gg_lens.deflector.theta_e_infinity(
            cosmo=self.gg_lens.cosmo
        )
        assert image_separation < 2 * theta_E_infinity

    def test_extended_source_magnification(self):
        host_mag = self.gg_lens.extended_source_magnification()[0]
        assert host_mag > 0

    def test_deflector_stellar_mass(self):
        s_mass = self.gg_lens.deflector_stellar_mass()
        assert s_mass >= 10**5

    def test_deflector_velocity_dispersion(self):
        vdp = self.gg_lens.deflector_velocity_dispersion()
        assert vdp >= 10

    def test_los_linear_distortions(self):
        kappa, gamma1, gamma2 = self.gg_lens.los_linear_distortions
        assert kappa == self.los_individual.convergence
        g1, g2 = self.los_individual.shear
        assert gamma1 == g1
        assert gamma2 == g2

    def test_deflector_light_model_lenstronomy(self):
        kwargs_lens_light = self.gg_lens.deflector_light_model_lenstronomy(band="g")
        assert len(kwargs_lens_light) >= 1

    def test_extended_source_magnification_for_individual_images(self):
        results = self.gg_lens.extended_source_magnification_for_individual_image()
        assert len(results[0]) >= 2

    def test_extended_source_magnitude_for_each_images(self):
        result1 = self.gg_lens.extended_source_magnitude_for_each_image(
            band="i", lensed=True
        )
        result2 = self.gg_lens.extended_source_magnitude_for_each_image(
            band="i", lensed=False
        )
        result3 = self.gg_lens.extended_source_magnitude(band="i", lensed=False)
        assert len(result1[0]) >= 2
        assert result2 == result3

    def test_lens_equation_solver(self):
        # Tests analytical and numerical lens equation solver options.
        cosmo = FlatLambdaCDM(H0=70, Om0=0.3)
        gg_lens = Lens(
            lens_equation_solver="lenstronomy_default",
            source_class=self.source,
            deflector_class=self.deflector,
            cosmo=cosmo,
        )
        while True:
            gg_lens.validity_test()
            break

        gg_lens = Lens(
            lens_equation_solver="lenstronomy_analytical",
            source_class=self.source,
            deflector_class=self.deflector,
            cosmo=cosmo,
        )
        while True:
            gg_lens.validity_test()
            break

        # and here for NFW-Hernquist model
        cosmo = FlatLambdaCDM(H0=70, Om0=0.3)
        path = os.path.dirname(__file__)
        module_path, _ = os.path.split(path)
        print(path, module_path)
        blue_one = Table.read(
            os.path.join(path, "TestData/blue_one_modified.fits"), format="fits"
        )
        source_dict = blue_one
        deflector_dict = {
            "halo_mass": 10**13,
            "concentration": 6,
            "e1_mass": 0.1,
            "e2_mass": -0.1,
            "stellar_mass": 10.5e10,
            "angular_size": 0.16,
            "e1_light": -0.1,
            "e2_light": 0.1,
            "z": 0.5,
            "mag_g": -20,
        }

        while True:
            kwargs2 = {"extendedsource_type": "single_sersic"}
            self.source2 = Source(
                source_dict=source_dict, cosmo=cosmo, source_type="extended", **kwargs2
            )
            self.deflector2 = Deflector(
                deflector_type="NFW_HERNQUIST",
                deflector_dict=deflector_dict,
            )
            gg_lens = Lens(
                source_class=self.source2,
                deflector_class=self.deflector2,
                lens_equation_solver="lenstronomy_default",
                cosmo=cosmo,
            )
            if gg_lens.validity_test():
                # self.gg_lens = gg_lens
                break

        # here for NFW-Cluster model
        subhalos_table = Table.read(
            os.path.join(path, "TestData/subhalos_table.fits"), format="fits"
        )
        source_dict = blue_one
        deflector_dict = {
            "halo_mass": 10**14,
            "concentration": 5,
            "e1_mass": 0.1,
            "e2_mass": -0.1,
            "z": 0.42,
            "subhalos": subhalos_table,
        }
        while True:
            kwargs_3 = {"extendedsource_type": "single_sersic"}
            self.source3 = Source(
                source_dict=source_dict, cosmo=cosmo, source_type="extended", **kwargs_3
            )
            self.deflector3 = Deflector(
                deflector_type="NFW_CLUSTER",
                deflector_dict=deflector_dict,
            )
            cg_lens = Lens(
                source_class=self.source3,
                deflector_class=self.deflector3,
                lens_equation_solver="lenstronomy_default",
                cosmo=cosmo,
            )
            if cg_lens.validity_test(max_image_separation=50.0):
                break

    def test_kappa_star(self):

        from lenstronomy.Util.util import make_grid

        delta_pix = 0.05
        x, y = make_grid(numPix=200, deltapix=delta_pix)
        kappa_star = self.gg_lens.kappa_star(x, y)
        stellar_mass_from_kappa_star = (
            np.sum(kappa_star)
            * delta_pix**2
            * self.gg_lens._lens_cosmo.sigma_crit_angle
        )
        stellar_mass = self.gg_lens.deflector_stellar_mass()
        npt.assert_almost_equal(
            stellar_mass_from_kappa_star / stellar_mass, 1, decimal=1
        )

    def test_lenstronomy_kwargs_interpolated(self):
        """Minimal test to confirm that lenstronomy_kwargs() returns the
        correct keys for an interpolated source."""

        kwargs_model, kwargs_params = self.gg_lens_interp.lenstronomy_kwargs(band="i")

        # Check that kwargs_model has the essential lens modeling lists
        assert (
            "lens_model_list" in kwargs_model
        ), "Missing 'lens_model_list' in kwargs_model"
        assert (
            "lens_light_model_list" in kwargs_model
        ), "Missing 'lens_light_model_list' in kwargs_model"
        # assert "source_light_model_list" in kwargs_model, "Missing 'source_light_model_list'"
        # Check that kwargs_params holds the parameter dictionaries:
        assert "kwargs_lens" in kwargs_params, "Missing 'kwargs_lens' in kwargs_params"
        assert (
            "kwargs_lens_light" in kwargs_params
        ), "Missing 'kwargs_lens_light' in kwargs_params"
        assert (
            "kwargs_source" in kwargs_params
        ), "Missing 'kwargs_source' in kwargs_params"
        assert "kwargs_ps" in kwargs_params, "Missing 'kwargs_ps' in kwargs_params"

    def test_contrast_ratio(self):
        mag_ratios = self.gg_lens.contrast_ratio(band="i", source_index=0)
        assert 2 <= len(mag_ratios) <= 4


@pytest.fixture
def pes_lens_instance():
    path = os.path.dirname(__file__)
    source_dict = Table.read(
        os.path.join(path, "TestData/source_dict_ps.fits"), format="fits"
    )
    deflector_dict = Table.read(
        os.path.join(path, "TestData/deflector_dict_ps.fits"), format="fits"
    )

    cosmo = FlatLambdaCDM(H0=70, Om0=0.3)
    while True:
        kwargs4 = {
            "pointsource_type": "quasar",
            "extendedsource_type": "single_sersic",
            "kwargs_variability": None,
        }
        source4 = Source(
            source_dict=source_dict,
            cosmo=cosmo,
            source_type="point_plus_extended",
            **kwargs4,
        )
        deflector4 = Deflector(
            deflector_type="EPL",
            deflector_dict=deflector_dict,
        )
        pes_lens = Lens(
            source_class=source4,
            deflector_class=deflector4,
            cosmo=cosmo,
        )
        second_brightest_image_cut = {"i": 30}
        if pes_lens.validity_test(
            second_brightest_image_cut=second_brightest_image_cut
        ):
            pes_lens = pes_lens
            break
    return pes_lens


def test_point_source_magnitude(pes_lens_instance):
    pes_lens = pes_lens_instance
    mag = pes_lens.point_source_magnitude(band="i", lensed=True)[0]
    mag_unlensed = pes_lens.point_source_magnitude(band="i")[0]
    assert len(mag) >= 2
    assert len(mag_unlensed) == 1


def test_lens_id_qso(pes_lens_instance):
    lens_id = pes_lens_instance.generate_id()
    ra = pes_lens_instance.deflector_position[0]
    dec = pes_lens_instance.deflector_position[1]
    ra2 = 12.03736542
    dec2 = 35.17363534
    lens_id2 = pes_lens_instance.generate_id(ra=ra2, dec=dec2)
    assert lens_id == f"QSO-LENS_{ra:.4f}_{dec:.4f}"
    assert lens_id2 == f"QSO-LENS_{ra2:.4f}_{dec2:.4f}"


@pytest.fixture
def supernovae_lens_instance():
    path = os.path.dirname(__file__)
    source_dict = {
        "MJD": np.array([60966.29451169, 60968.2149886, 60972.27148745, 61031.1304958]),
        "ps_mag_r": np.array([30.79802681, 30.81809901, 30.86058829, 31.38072828]),
        "z": 3.739813382373592,
        "ellipticity": 0.27369234660412406,
        "physical_size": 14.109069479312343,
        "angular_size": 9.364416159676842e-06,
        "mag_g": 27.007121008458327,
        "mag_r": 26.5023820544612,
        "mag_i": 26.311557659702515,
        "e1": -0.1209494604090952,
        "e2": -0.06952809999798619,
        "n_sersic": 1.0,
    }
    deflector_dict = Table.read(
        os.path.join(path, "TestData/supernovae_deflector_dict.fits"), format="fits"
    )

    cosmo = FlatLambdaCDM(H0=70, Om0=0.3)
    while True:
        kwargs5 = {
            "pointsource_type": "general_lightcurve",
            "extendedsource_type": "single_sersic",
            "variability_model": "light_curve",
        }
        source5 = Source(
            source_dict=source_dict,
            cosmo=cosmo,
            source_type="point_plus_extended",
            **kwargs5,
        )
        deflector5 = Deflector(
            deflector_type="EPL",
            deflector_dict=deflector_dict,
        )
        supernovae_lens = Lens(
            source_class=source5,
            deflector_class=deflector5,
            cosmo=cosmo,
        )
        if supernovae_lens.validity_test():
            supernovae_lens = supernovae_lens
            break
    return supernovae_lens


def test_point_source_magnitude_with_lightcurve(supernovae_lens_instance):
    supernovae_lens = supernovae_lens_instance
    mag = supernovae_lens.point_source_magnitude(band="r", lensed=True)[0]
    expected_results = np.array([30.79802681, 30.81809901, 30.86058829, 31.38072828])
    assert np.all(mag[0] != expected_results)
    assert np.all(mag[1] != expected_results)


def test_point_source_arrival_times(supernovae_lens_instance):
    supernova_lens = supernovae_lens_instance
    dt_days = supernova_lens.point_source_arrival_times()
    assert np.min(dt_days) > -1000
    assert np.max(dt_days) < 1000


def test_image_observer_times(supernovae_lens_instance):
    supernova_lens = supernovae_lens_instance
    t_obs = 1000
    t_obs2 = np.array([100, 200, 300])
    dt_days = supernova_lens.image_observer_times(t_obs=t_obs)
    dt_days2 = supernova_lens.image_observer_times(t_obs=t_obs2)
    arrival_times = supernova_lens.point_source_arrival_times()[0]
    observer_times = (t_obs - arrival_times + np.min(arrival_times))[:, np.newaxis]
    observer_times2 = (t_obs2[:, np.newaxis] - arrival_times + np.min(arrival_times)).T
    npt.assert_almost_equal(dt_days, observer_times, decimal=5)
    npt.assert_almost_equal(dt_days2, observer_times2, decimal=5)


class TestDifferentLens(object):
    # pytest.fixture(scope='class')
    def setup_method(self):
        # path = os.path.dirname(slsim.__file__)

        path = os.path.dirname(__file__)
        module_path, _ = os.path.split(path)
        print(path, module_path)
        blue_one = Table.read(
            os.path.join(path, "TestData/blue_one_modified.fits"), format="fits"
        )
        red_one = Table.read(
            os.path.join(path, "TestData/red_one_modified.fits"), format="fits"
        )
        self.cosmo = FlatLambdaCDM(H0=70, Om0=0.3)
        self.source_dict = blue_one
        self.deflector_dict = red_one
        kwargs = {"extendedsource_type": "single_sersic"}
        self.source6 = Source(
            source_dict=self.source_dict,
            cosmo=self.cosmo,
            source_type="extended",
            **kwargs,
        )
        self.deflector6 = Deflector(
            deflector_type="EPL",
            deflector_dict=self.deflector_dict,
        )

    def test_different_setting(self):
        los1 = LOSPop(
            los_bool=True,
            mixgauss_gamma=True,
            nonlinear_los_bool=False,
        )
        gg_lens = Lens(
            source_class=self.source6,
            deflector_class=self.deflector6,
            cosmo=self.cosmo,
            los_class=los1.draw_los(
                source_redshift=self.source6.redshift,
                deflector_redshift=self.deflector6.redshift,
            ),
        )
        assert gg_lens.external_shear >= 0
        assert isinstance(gg_lens.external_convergence, float)
        assert isinstance(gg_lens.external_shear, float)

        los2 = LOSPop(
            los_bool=True,
            mixgauss_gamma=False,
            nonlinear_los_bool=True,
        )

        gg_lens_2 = Lens(
            source_class=self.source6,
            deflector_class=self.deflector6,
            cosmo=self.cosmo,
            los_class=los2.draw_los(
                source_redshift=self.source6.redshift,
                deflector_redshift=self.deflector6.redshift,
            ),
        )
        assert gg_lens_2.external_shear >= 0
        assert isinstance(gg_lens_2.external_convergence, float)
        assert isinstance(gg_lens_2.external_shear, float)

        los3 = LOSPop(los_bool=False)
        gg_lens_3 = Lens(
            source_class=self.source6,
            deflector_class=self.deflector6,
            cosmo=self.cosmo,
            los_class=los3.draw_los(
                source_redshift=self.source6.redshift,
                deflector_redshift=self.deflector6.redshift,
            ),
        )
        assert gg_lens_3.external_convergence == 0
        assert gg_lens_3.external_shear == 0

        los4 = LOSPop(
            los_bool=True,
            mixgauss_gamma=True,
            nonlinear_los_bool=True,
        )
        with pytest.raises(ValueError):
            gg_lens_4 = Lens(
                source_class=self.source6,
                deflector_class=self.deflector6,
                cosmo=self.cosmo,
                los_class=los4.draw_los(
                    deflector_redshift=self.deflector6.redshift,
                    source_redshift=self.source6.redshift,
                ),
            )
            gg_lens_4.external_convergence()

    def test_image_number(self):
        los = LOSIndividual(kappa=0, gamma=[0, 0])
        gg_lens_number = Lens(
            source_class=self.source6,
            deflector_class=self.deflector6,
            cosmo=self.cosmo,
            los_class=los,
        )
        image_number = gg_lens_number.image_number
        assert (
            (image_number[0] == 4) or (image_number[0] == 2) or (image_number[0] == 1)
        )

        gg_lens_multisource = Lens(
            source_class=[self.source6, self.source6],
            deflector_class=self.deflector6,
            cosmo=self.cosmo,
            los_class=los,
        )
        kwargs_model = gg_lens_multisource.lenstronomy_kwargs()[0]
        kwargs_model_keys = kwargs_model.keys()
        expected_kwargs_model = [
            "lens_light_model_list",
            "lens_model_list",
            "z_lens",
            "lens_redshift_list",
            "source_redshift_list",
            "z_source_convention",
            "cosmo",
            "source_light_model_list",
        ]
        assert expected_kwargs_model[0] in kwargs_model_keys
        assert expected_kwargs_model[1] in kwargs_model_keys
        assert expected_kwargs_model[2] in kwargs_model_keys
        assert expected_kwargs_model[3] in kwargs_model_keys
        assert expected_kwargs_model[4] in kwargs_model_keys
        assert expected_kwargs_model[5] in kwargs_model_keys
        assert expected_kwargs_model[6] in kwargs_model_keys


@pytest.fixture
def supernovae_lens_instance_double_sersic_multisource():
    path = os.path.dirname(__file__)
    source_dict = Table.read(
        os.path.join(path, "TestData/source_supernovae_new.fits"), format="fits"
    )
    deflector_dict = Table.read(
        os.path.join(path, "TestData/deflector_supernovae_new.fits"), format="fits"
    )

    cosmo = FlatLambdaCDM(H0=70, Om0=0.3)
    while True:
        kwargs = {
            "pointsource_type": "supernova",
            "extendedsource_type": "double_sersic",
            "variability_model": "light_curve",
            "kwargs_variability": ["supernovae_lightcurve", "i"],
            "sn_type": "Ia",
            "sn_absolute_mag_band": "bessellb",
            "sn_absolute_zpsys": "ab",
            "lightcurve_time": np.linspace(-20, 100, 1000),
            "sn_modeldir": None,
        }
        source = Source(
            source_dict=source_dict,
            cosmo=cosmo,
            source_type="point_plus_extended",
            **kwargs,
        )
        deflector = Deflector(
            deflector_type="EPL",
            deflector_dict=deflector_dict,
        )
        supernovae_lens = Lens(
            deflector_class=deflector,
            source_class=[source, source],
            cosmo=cosmo,
        )
        if supernovae_lens.validity_test():
            supernovae_lens = supernovae_lens
            break
    return supernovae_lens


def test_lens_id_snia(supernovae_lens_instance_double_sersic_multisource):
    lens_id = supernovae_lens_instance_double_sersic_multisource.generate_id()
    ra = supernovae_lens_instance_double_sersic_multisource.deflector_position[0]
    dec = supernovae_lens_instance_double_sersic_multisource.deflector_position[1]
    ra2 = 12.03736542
    dec2 = 35.17363534
    lens_id2 = supernovae_lens_instance_double_sersic_multisource.generate_id(
        ra=ra2, dec=dec2
    )
    assert lens_id == f"SNIa-LENS_{ra:.4f}_{dec:.4f}"
    assert lens_id2 == f"SNIa-LENS_{ra2:.4f}_{dec2:.4f}"


class TestMultiSource(object):
    def setup_method(self):
        np.random.seed(42)
        self.cosmo = FlatLambdaCDM(H0=70, Om0=0.3)
        path = os.path.dirname(__file__)
        source_dict1 = Table.read(
            os.path.join(path, "TestData/source_supernovae_new.fits"), format="fits"
        )
        deflector_dict = Table.read(
            os.path.join(path, "TestData/deflector_supernovae_new.fits"), format="fits"
        )

        deflector_dict_ = dict(zip(deflector_dict.colnames, deflector_dict[0]))
        self.gamma_pl = 1.8
        deflector_dict_["gamma_pl"] = self.gamma_pl
        source_dict2 = copy.deepcopy(source_dict1)
        source_dict2["z"] += 2
        kwargs = {
            "pointsource_type": "supernova",
            "extendedsource_type": "double_sersic",
            "variability_model": "light_curve",
            "kwargs_variability": ["supernovae_lightcurve", "i"],
            "sn_type": "Ia",
            "sn_absolute_mag_band": "bessellb",
            "sn_absolute_zpsys": "ab",
            "lightcurve_time": np.linspace(-20, 100, 1000),
            "sn_modeldir": None,
        }
        self.source1 = Source(
            source_dict=source_dict2,
            cosmo=self.cosmo,
            source_type="point_plus_extended",
            **kwargs,
        )
        # We initiate the another Source class with the same source. In this class,
        # source position will be different and all the lensing quantities will be different
        self.source2 = Source(
            source_dict=source_dict1,
            cosmo=self.cosmo,
            source_type="point_plus_extended",
            **kwargs,
        )
        self.deflector = Deflector(
            deflector_type="EPL",
            deflector_dict=deflector_dict_,
            sis_convention=False,
        )

        self.lens_class1 = Lens(
            deflector_class=self.deflector,
            source_class=self.source1,
            cosmo=self.cosmo,
        )
        self.lens_class2 = Lens(
            deflector_class=self.deflector,
            source_class=self.source2,
            cosmo=self.cosmo,
        )
        self.lens_class3 = Lens(
            deflector_class=self.deflector,
            source_class=[self.source1, self.source2],
            cosmo=self.cosmo,
            lens_equation_solver="lenstronomy_general",
        )

        self.lens_class3_analytical = Lens(
            deflector_class=self.deflector,
            source_class=[self.source1, self.source2],
            cosmo=self.cosmo,
            lens_equation_solver="lenstronomy_analytical",
        )

    def test_point_source_arrival_time_multi(self):
        gamma_pl_out = self.deflector.halo_properties
        assert gamma_pl_out == self.gamma_pl

        point_source_arival_time1 = self.lens_class1.point_source_arrival_times()
        point_source_arival_time2 = self.lens_class2.point_source_arrival_times()
        point_source_arival_time3 = self.lens_class3.point_source_arrival_times()
        # Test multisource point source arrival time.
        assert np.all(point_source_arival_time1[0]) == np.all(
            point_source_arival_time3[0]
        )
        assert np.all(point_source_arival_time2[0]) == np.all(
            point_source_arival_time3[1]
        )

        point_source_arival_time3 = (
            self.lens_class3_analytical.point_source_arrival_times()
        )
        # Test multisource point source arival time.
        assert np.all(point_source_arival_time1[0]) == np.all(
            point_source_arival_time3[0]
        )
        assert np.all(point_source_arival_time2[0]) == np.all(
            point_source_arival_time3[1]
        )

    def test_ps_magnification_multi(self):
        ps_magnification1 = self.lens_class1.point_source_magnification()
        ps_magnification2 = self.lens_class2.point_source_magnification()
        ps_magnification3 = self.lens_class3.point_source_magnification()
        # Test multisource point source magnifications.
        assert np.all(ps_magnification1[0]) == np.all(ps_magnification3[0])
        assert np.all(ps_magnification2[0]) == np.all(ps_magnification3[1])

        ps_magnification3 = self.lens_class3_analytical.point_source_magnification()
        assert np.all(ps_magnification1[0]) == np.all(ps_magnification3[0])
        assert np.all(ps_magnification2[0]) == np.all(ps_magnification3[1])

    def test_es_magnification_multi(self):
        es_magnification1 = self.lens_class1.extended_source_magnification()
        es_magnification2 = self.lens_class2.extended_source_magnification()
        es_magnification3 = self.lens_class3.extended_source_magnification()
        # Test multisource extended source magnifications.
        npt.assert_almost_equal(
            es_magnification1[0] / es_magnification3[0], 1, decimal=1
        )
        npt.assert_almost_equal(
            es_magnification2[0] / es_magnification3[1], 1, decimal=1
        )

        es_magnification3 = self.lens_class3_analytical.extended_source_magnification()
        npt.assert_almost_equal(
            es_magnification1[0] / es_magnification3[0], 1, decimal=1
        )
        npt.assert_almost_equal(
            es_magnification2[0] / es_magnification3[1], 1, decimal=1
        )

    def test_einstein_radius_multi(self):
        einstein_radius1 = self.lens_class1.einstein_radius
        einstein_radius2 = self.lens_class2.einstein_radius
        einstein_radius3 = self.lens_class3.einstein_radius
        # Test multisource einstein radius.
        npt.assert_almost_equal(einstein_radius1[0], einstein_radius3[0], decimal=2)
        npt.assert_almost_equal(einstein_radius2[0], einstein_radius3[1], decimal=2)

        einstein_radius3 = self.lens_class3_analytical.einstein_radius
        npt.assert_almost_equal(einstein_radius1[0], einstein_radius3[0], decimal=5)
        npt.assert_almost_equal(einstein_radius2[0], einstein_radius3[1], decimal=5)

    def test_image_observer_time_multi(self):
        observation_time = 50
        image_observation_time1 = self.lens_class1.image_observer_times(
            observation_time
        )
        image_observation_time2 = self.lens_class2.image_observer_times(
            observation_time
        )
        image_observation_time3 = self.lens_class3.image_observer_times(
            observation_time
        )
        # Test multisource image observation time
        npt.assert_almost_equal(
            image_observation_time1[0], image_observation_time3[0][0], decimal=5
        )
        # assert image_observation_time1[0] == image_observation_time3[0][0]
        npt.assert_almost_equal(
            image_observation_time2, image_observation_time3[1], decimal=5
        )
        # assert np.all(image_observation_time2 == image_observation_time3[1])
        assert len(self.lens_class3.image_observer_times(t_obs=10)) == 2

        image_observation_time3 = self.lens_class3_analytical.image_observer_times(
            observation_time
        )
        # Test multisource image observation time
        npt.assert_almost_equal(
            image_observation_time1[0], image_observation_time3[0][0], decimal=5
        )
        # assert image_observation_time1[0] == image_observation_time3[0][0]
        npt.assert_almost_equal(
            image_observation_time2, image_observation_time3[1], decimal=5
        )


class TestSlhammock(object):
    def setup_method(self):
        self.cosmo = FlatLambdaCDM(H0=70, Om0=0.3, Ob0=0.05)
        # Source dict. You can also proviide magnitude in single band. This source dict is
        # valid for single sersic_ellipse light profile.
        source_dict = {
            "z": 0.8664718175006184,
            "angular_size": 0.01345195778342412,  # effective radius of a source in arcsec
            # "mag_g": 22.5,  # g-band magnitude of a source
            # "mag_r": 22,  # r-band magnitude of a source
            "mag_i": 26.00614079444494,  # i-band magnitude of a source
            # "mag_z": 22.1,  # z-band magnitude of a source
            # "mag_y": 22.0,  # y-band magnitude of a source
            "e1": 0.08079814292965516,  # tangential component of the ellipticity
            "e2": 0.0038523986875793467,  # cross component of the ellipticity
            "n_sersic": 1,  # sersic index for sersic_ellipse profile
            "center_x": -3.331767912522456,  # x-position of the center of a source
            "center_y": 3.7260996716288455,
        }  # y-position of the center of a source

        # Deflector dict. You can also provide magnitude in single band. This deflector dict is
        # valid for elliptical power law model.
        deflector_dict = {
            "z": 0.09199999999999993,
            "angular_size": 9.893988634937736,  # effective radius of the deflector in arcsec
            # "mag_g": 20.0,  # g-band magnitude of a deflector
            # "mag_r": 13.80785703495668,  # r-band magnitude of a deflector
            "mag_i": 18.5,  # i-band magnitude of a deflector
            # "mag_z": 18.0,  # z-band magnitude of a deflector
            # "mag_y": 17.5,  # y-band magnitude of a deflector
            "halo_mass": 259737421577890.4,
            "halo_mass_acc": 0.0,
            "vel_disp": -1.0,
            "e1_light": -0.0073474229677211135,  # tangential component of the light ellipticity
            "e2_light": 0.24186783558136427,  # cross component of the light ellipticity
            "e1_mass": -0.07738867986582895,  # tangential component of the mass ellipticity
            "e2_mass": 0.23482266208752717,  # cross component of the mass ellipticity
            "e_h": 0.161468884396323,
            "p_h": -85.13323836236738,
            "p_g": -105.61605878239777,
            "tb": 0.18082265752696014,
            "concentration": 7.314407077851028,
            "stellar_mass": 1064901910393.4458,
            "center_x": -0.017839189263436216,  # x-position of the center of the lens
            "center_y": 0.010467931830543249,  # y-position of the center of the lens
        }
        source = Source(
            source_dict=source_dict,
            cosmo=self.cosmo,
            source_type="point_plus_extended",
            extendedsource_type="single_sersic",
            pointsource_type="supernova",
        )
        deflector = Deflector(
            deflector_type="NFW_HERNQUIST",
            deflector_dict=deflector_dict,
        )
        los_class = LOSIndividual(
            kappa=0, gamma=[-0.005061965833762263, 0.028825761226555197]
        )
        self.lens_class = Lens(
            source_class=source,
            deflector_class=deflector,
            cosmo=self.cosmo,
            los_class=los_class,
        )

    def test_theta_e_infinity(self):
<<<<<<< HEAD
        npt.assert_almost_equal(self.lens_class.einstein_radius_infinity, 3.76881, decimal=5)
=======
        # In source dict we have not provided supernova-host offset. So, extended and
        # point source image position should be the same.
        extended_source_image_position = (
            self.lens_class.extended_source_image_positions()[0]
        )
        point_source_image_position = self.lens_class.point_source_image_positions()[0]
        npt.assert_almost_equal(
            self.lens_class.einstein_radius_infinity, 3.76881, decimal=5
        )
        assert extended_source_image_position == point_source_image_position
>>>>>>> 0d08e640

    def test_image_position(self):
        # In source dict we have not provided supernova-host offset. So, extended and
        # point source image position should be the same.
        extended_source_image_position = (
            self.lens_class.extended_source_image_positions()[0]
        )
        point_source_image_position = self.lens_class.point_source_image_positions()[0]
<<<<<<< HEAD
        assert extended_source_image_position[0] == point_source_image_position[0]
        assert extended_source_image_position[1] == point_source_image_position[1]
=======
        assert extended_source_image_position == point_source_image_position

    def test_extended_source_magnification(self):
        result = self.lens_class.extended_source_magnification()
        npt.assert_almost_equal(result, 22.15978, decimal=5)

    def test_source_light_model_lenstronomy_none_band(self):
        result = self.lens_class.source_light_model_lenstronomy(band=None)[1]
        npt.assert_almost_equal(result["kwargs_ps"][0]["magnitude"], 2.37366, decimal=5)
>>>>>>> 0d08e640


if __name__ == "__main__":
    pytest.main()<|MERGE_RESOLUTION|>--- conflicted
+++ resolved
@@ -935,20 +935,7 @@
         )
 
     def test_theta_e_infinity(self):
-<<<<<<< HEAD
         npt.assert_almost_equal(self.lens_class.einstein_radius_infinity, 3.76881, decimal=5)
-=======
-        # In source dict we have not provided supernova-host offset. So, extended and
-        # point source image position should be the same.
-        extended_source_image_position = (
-            self.lens_class.extended_source_image_positions()[0]
-        )
-        point_source_image_position = self.lens_class.point_source_image_positions()[0]
-        npt.assert_almost_equal(
-            self.lens_class.einstein_radius_infinity, 3.76881, decimal=5
-        )
-        assert extended_source_image_position == point_source_image_position
->>>>>>> 0d08e640
 
     def test_image_position(self):
         # In source dict we have not provided supernova-host offset. So, extended and
@@ -957,20 +944,8 @@
             self.lens_class.extended_source_image_positions()[0]
         )
         point_source_image_position = self.lens_class.point_source_image_positions()[0]
-<<<<<<< HEAD
         assert extended_source_image_position[0] == point_source_image_position[0]
         assert extended_source_image_position[1] == point_source_image_position[1]
-=======
-        assert extended_source_image_position == point_source_image_position
-
-    def test_extended_source_magnification(self):
-        result = self.lens_class.extended_source_magnification()
-        npt.assert_almost_equal(result, 22.15978, decimal=5)
-
-    def test_source_light_model_lenstronomy_none_band(self):
-        result = self.lens_class.source_light_model_lenstronomy(band=None)[1]
-        npt.assert_almost_equal(result["kwargs_ps"][0]["magnitude"], 2.37366, decimal=5)
->>>>>>> 0d08e640
 
 
 if __name__ == "__main__":
