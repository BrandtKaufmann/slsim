import pytest
import numpy as np
from numpy import testing as npt
from astropy.cosmology import FlatLambdaCDM
from astropy.table import Table
from slsim.lens import (
    Lens,
    image_separation_from_positions,
    theta_e_when_source_infinity,
)
from slsim.LOS.los_individual import LOSIndividual
from slsim.LOS.los_pop import LOSPop
from slsim.Sources.source import Source
from slsim.Deflectors.deflector import Deflector
import os


class TestLens(object):
    # pytest.fixture(scope='class')
    def setup_method(self):
        # path = os.path.dirname(slsim.__file__)

        path = os.path.dirname(__file__)
        module_path, _ = os.path.split(path)
        print(path, module_path)
        blue_one = Table.read(
            os.path.join(path, "TestData/blue_one_modified.fits"), format="fits"
        )
        blue_one["angular_size"] = blue_one["angular_size"] / 4.84813681109536e-06
        red_one = Table.read(
            os.path.join(path, "TestData/red_one_modified.fits"), format="fits"
        )
        red_one["angular_size"] = red_one["angular_size"] / 4.84813681109536e-06
        cosmo = FlatLambdaCDM(H0=70, Om0=0.3)
        self.source_dict = blue_one
        self.deflector_dict = red_one

        print(blue_one)
        blue_one["gamma_pl"] = 2.1
        mag_arc_limit = {"i": 35, "g": 35, "r": 35}
        while True:
            self.source = Source(
                source_dict=self.source_dict,
                cosmo=cosmo,
                source_type="extended",
                light_profile="single_sersic",
            )
            self.deflector = Deflector(
                deflector_type="EPL",
                deflector_dict=self.deflector_dict,
            )
            gg_lens = Lens(
                source_class=self.source,
                deflector_class=self.deflector,
                lens_equation_solver="lenstronomy_analytical",
                # kwargs_variability={"MJD", "ps_mag_i"},  # This line will not be used in
                # the testing but at least code go through this warning message.
                cosmo=cosmo,
            )
            if gg_lens.validity_test(mag_arc_limit=mag_arc_limit):
                self.gg_lens = gg_lens
                break

    def test_deflector_ellipticity(self):
        e1_light, e2_light, e1_mass, e2_mass = self.gg_lens.deflector_ellipticity()
        assert pytest.approx(e1_light, rel=1e-3) == -0.05661955320450283
        assert pytest.approx(e2_light, rel=1e-3) == 0.08738390223219591
        assert pytest.approx(e1_mass, rel=1e-3) == -0.08434700688970058
        assert pytest.approx(e2_mass, rel=1e-3) == 0.09710653297997263

    def test_deflector_magnitude(self):
        band = "g"
        deflector_magnitude = self.gg_lens.deflector_magnitude(band)
        assert isinstance(deflector_magnitude[0], float)
        assert pytest.approx(deflector_magnitude[0], rel=1e-3) == 26.4515655

    def test_source_magnitude(self):
        band = "g"
        source_magnitude = self.gg_lens.extended_source_magnitude(band)
        source_magnitude_lensed = self.gg_lens.extended_source_magnitude(
            band, lensed=True
        )
        host_mag = self.gg_lens.extended_source_magnification()
        expected_lensed_mag = source_magnitude - 2.5 * np.log10(host_mag)
        assert pytest.approx(source_magnitude[0], rel=1e-3) == 30.780194
        assert source_magnitude_lensed == expected_lensed_mag

    def test_image_separation_from_positions(self):
        image_positions = self.gg_lens.extended_source_image_positions()[0]
        image_separation = image_separation_from_positions(image_positions)
        theta_E_infinity = theta_e_when_source_infinity(
            deflector_dict=self.deflector_dict
        )
        assert image_separation < 2 * theta_E_infinity

    def test_theta_e_when_source_infinity(self):
        theta_E_infinity = theta_e_when_source_infinity(
            deflector_dict=self.deflector_dict
        )
        # We expect that theta_E_infinity should be less than 15
        assert theta_E_infinity < 15

    def test_extended_source_magnification(self):
        host_mag = self.gg_lens.extended_source_magnification()[0]
        assert host_mag > 0

    def test_deflector_stellar_mass(self):
        s_mass = self.gg_lens.deflector_stellar_mass()
        assert s_mass >= 10**5

    def test_deflector_velocity_dispersion(self):
        vdp = self.gg_lens.deflector_velocity_dispersion()
        assert vdp >= 10

    def test_los_linear_distortions(self):
        losd = self.gg_lens.los_linear_distortions
        assert losd != 0

    def test_point_source_arrival_times(self):
        dt_days = self.gg_lens.point_source_arrival_times()
        assert np.min(dt_days) > -1000
        assert np.max(dt_days) < 1000

    def test_image_observer_times(self):
        t_obs = 1000
        t_obs2 = np.array([100, 200, 300])
        dt_days = self.gg_lens.image_observer_times(t_obs=t_obs)
        dt_days2 = self.gg_lens.image_observer_times(t_obs=t_obs2)
        arrival_times = self.gg_lens.point_source_arrival_times()[0]
        observer_times = (t_obs - arrival_times + np.min(arrival_times))[:, np.newaxis]
        observer_times2 = (
            t_obs2[:, np.newaxis] - arrival_times + np.min(arrival_times)
        ).T
        npt.assert_almost_equal(dt_days, observer_times, decimal=5)
        npt.assert_almost_equal(dt_days2, observer_times2, decimal=5)

    def test_deflector_light_model_lenstronomy(self):
        kwargs_lens_light = self.gg_lens.deflector_light_model_lenstronomy(band="g")
        assert len(kwargs_lens_light) >= 1

    def test_lens_equation_solver(self):
        # Tests analytical and numerical lens equation solver options.
        cosmo = FlatLambdaCDM(H0=70, Om0=0.3)
        gg_lens = Lens(
            lens_equation_solver="lenstronomy_default",
            source_class=self.source,
            deflector_class=self.deflector,
            cosmo=cosmo,
        )
        while True:
            gg_lens.validity_test()
            break

        gg_lens = Lens(
            lens_equation_solver="lenstronomy_analytical",
            source_class=self.source,
            deflector_class=self.deflector,
            cosmo=cosmo,
        )
        while True:
            gg_lens.validity_test()
            break

        # and here for NFW-Hernquist model
        cosmo = FlatLambdaCDM(H0=70, Om0=0.3)
        path = os.path.dirname(__file__)
        module_path, _ = os.path.split(path)
        print(path, module_path)
        blue_one = Table.read(
            os.path.join(path, "TestData/blue_one_modified.fits"), format="fits"
        )
        source_dict = blue_one
        deflector_dict = {
            "halo_mass": 10**13.8,
            "concentration": 10,
            "e1_mass": 0.1,
            "e2_mass": -0.1,
            "stellar_mass": 10.5e11,
            "angular_size": 0.16,
            "e1_light": -0.1,
            "e2_light": 0.1,
            "z": 0.5,
            "mag_g": -20,
        }

        while True:
            self.source2 = Source(
                source_dict=source_dict,
                cosmo=cosmo,
                source_type="extended",
                light_profile="single_sersic",
            )
            self.deflector2 = Deflector(
                deflector_type="NFW_HERNQUIST",
                deflector_dict=deflector_dict,
            )
            gg_lens = Lens(
                source_class=self.source2,
                deflector_class=self.deflector2,
                lens_equation_solver="lenstronomy_default",
                cosmo=cosmo,
            )
            if gg_lens.validity_test():
                # self.gg_lens = gg_lens
                break

        # here for NFW-Cluster model
        subhalos_table = Table.read(
            os.path.join(path, "TestData/subhalos_table.fits"), format="fits"
        )
        source_dict = blue_one
        deflector_dict = {
            "halo_mass": 10**14,
            "concentration": 5,
            "e1_mass": 0.1,
            "e2_mass": -0.1,
            "z": 0.42,
            "subhalos": subhalos_table,
        }
        while True:
            self.source3 = Source(
                source_dict=source_dict,
                cosmo=cosmo,
                source_type="extended",
                light_profile="single_sersic",
            )
            self.deflector3 = Deflector(
                deflector_type="NFW_CLUSTER",
                deflector_dict=deflector_dict,
            )
            cg_lens = Lens(
                source_class=self.source3,
                deflector_class=self.deflector3,
                lens_equation_solver="lenstronomy_default",
                cosmo=cosmo,
            )
            if cg_lens.validity_test(max_image_separation=50.0):
                break

    def test_kappa_star(self):

        from lenstronomy.Util.util import make_grid

        delta_pix = 0.05
        x, y = make_grid(numPix=200, deltapix=delta_pix)
        kappa_star = self.gg_lens.kappa_star(x, y)
        stellar_mass_from_kappa_star = (
            np.sum(kappa_star)
            * delta_pix**2
            * self.gg_lens._lens_cosmo.sigma_crit_angle
        )
        stellar_mass = self.gg_lens.deflector_stellar_mass()
        npt.assert_almost_equal(
            stellar_mass_from_kappa_star / stellar_mass, 1, decimal=1
        )


@pytest.fixture
def pes_lens_instance():
    path = os.path.dirname(__file__)
    source_dict = Table.read(
        os.path.join(path, "TestData/source_dict_ps.fits"), format="fits"
    )
    deflector_dict = Table.read(
        os.path.join(path, "TestData/deflector_dict_ps.fits"), format="fits"
    )

    cosmo = FlatLambdaCDM(H0=70, Om0=0.3)
    while True:
        source4 = Source(
            source_dict=source_dict,
            cosmo=cosmo,
            source_type="point_plus_extended",
            light_profile="single_sersic",
            variability_model="sinusoidal",
            kwargs_variability={"amp", "freq"},
        )
        deflector4 = Deflector(
            deflector_type="EPL",
            deflector_dict=deflector_dict,
        )
        pes_lens = Lens(
            source_class=source4,
            deflector_class=deflector4,
            cosmo=cosmo,
        )
        if pes_lens.validity_test():
            pes_lens = pes_lens
            break
    return pes_lens


def test_point_source_magnitude(pes_lens_instance):
    pes_lens = pes_lens_instance
    mag = pes_lens.point_source_magnitude(band="i", lensed=True)[0]
    mag_unlensed = pes_lens.point_source_magnitude(band="i")[0]
    assert len(mag) >= 2
    assert len(mag_unlensed) == 1


@pytest.fixture
def supernovae_lens_instance():
    path = os.path.dirname(__file__)
    source_dict = Table.read(
        os.path.join(path, "TestData/supernovae_source_dict.fits"), format="fits"
    )
    deflector_dict = Table.read(
        os.path.join(path, "TestData/supernovae_deflector_dict.fits"), format="fits"
    )

    cosmo = FlatLambdaCDM(H0=70, Om0=0.3)
    while True:
        source5 = Source(
            source_dict=source_dict,
            cosmo=cosmo,
            source_type="point_plus_extended",
            light_profile="single_sersic",
            variability_model="light_curve",
            kwargs_variability={"MJD", "ps_mag_r"},
        )
        deflector5 = Deflector(
            deflector_type="EPL",
            deflector_dict=deflector_dict,
        )
        supernovae_lens = Lens(
            source_class=source5,
            deflector_class=deflector5,
            cosmo=cosmo,
        )
        if supernovae_lens.validity_test():
            supernovae_lens = supernovae_lens
            break
    return supernovae_lens


def test_point_source_magnitude_with_lightcurve(supernovae_lens_instance):
    supernovae_lens = supernovae_lens_instance
    mag = supernovae_lens.point_source_magnitude(band="r", lensed=True)[0]
    expected_results = supernovae_lens_instance.source[0].source_dict["ps_mag_r"]
    assert mag[0][0] != expected_results[0][0]
    assert mag[1][0] != expected_results[0][0]


class TestDifferenLens(object):
    # pytest.fixture(scope='class')
    def setup_method(self):
        # path = os.path.dirname(slsim.__file__)

        path = os.path.dirname(__file__)
        module_path, _ = os.path.split(path)
        print(path, module_path)
        blue_one = Table.read(
            os.path.join(path, "TestData/blue_one_modified.fits"), format="fits"
        )
        red_one = Table.read(
            os.path.join(path, "TestData/red_one_modified.fits"), format="fits"
        )
        self.cosmo = FlatLambdaCDM(H0=70, Om0=0.3)
        self.source_dict = blue_one
        self.deflector_dict = red_one
        self.source6 = Source(
            source_dict=self.source_dict,
            cosmo=self.cosmo,
            source_type="extended",
            light_profile="single_sersic",
        )
        self.deflector6 = Deflector(
            deflector_type="EPL",
            deflector_dict=self.deflector_dict,
        )

    def test_different_setting(self):
        los1 = LOSPop(
            los_bool=True,
            mixgauss_gamma=True,
            nonlinear_los_bool=False,
        )
        gg_lens = Lens(
            source_class=self.source6,
            deflector_class=self.deflector6,
            cosmo=self.cosmo,
            los_class=los1.draw_los(
                source_redshift=self.source6.redshift,
                deflector_redshift=self.deflector6.redshift,
            ),
        )
        assert gg_lens.external_shear >= 0
        assert isinstance(gg_lens.external_convergence, float)
        assert isinstance(gg_lens.external_shear, float)

        los2 = LOSPop(
            los_bool=True,
            mixgauss_gamma=False,
            nonlinear_los_bool=True,
        )

        gg_lens_2 = Lens(
            source_class=self.source6,
            deflector_class=self.deflector6,
            cosmo=self.cosmo,
            los_class=los2.draw_los(
                source_redshift=self.source6.redshift,
                deflector_redshift=self.deflector6.redshift,
            ),
        )
        assert gg_lens_2.external_shear >= 0
        assert isinstance(gg_lens_2.external_convergence, float)
        assert isinstance(gg_lens_2.external_shear, float)

        los3 = LOSPop(los_bool=False)
        gg_lens_3 = Lens(
            source_class=self.source6,
            deflector_class=self.deflector6,
            cosmo=self.cosmo,
            los_class=los3.draw_los(
                source_redshift=self.source6.redshift,
                deflector_redshift=self.deflector6.redshift,
            ),
        )
        assert gg_lens_3.external_convergence == 0
        assert gg_lens_3.external_shear == 0

        los4 = LOSPop(
            los_bool=True,
            mixgauss_gamma=True,
            nonlinear_los_bool=True,
        )
        with pytest.raises(ValueError):
            gg_lens_4 = Lens(
                source_class=self.source6,
                deflector_class=self.deflector6,
                cosmo=self.cosmo,
                los_class=los4.draw_los(
                    deflector_redshift=self.deflector6.redshift,
                    source_redshift=self.source6.redshift,
                ),
            )
            gg_lens_4.external_convergence()

    def test_image_number(self):
        los = LOSIndividual(kappa=0, gamma=[0, 0])
        gg_lens_number = Lens(
            source_class=self.source6,
            deflector_class=self.deflector6,
            cosmo=self.cosmo,
            los_class=los,
        )
        image_number = gg_lens_number.image_number
        assert (
            (image_number[0] == 4) or (image_number[0] == 2) or (image_number[0] == 1)
        )

        gg_lens_multisource = Lens(
            source_class=[self.source6, self.source6],
            deflector_class=self.deflector6,
            cosmo=self.cosmo,
            los_class=los,
        )
        kwargs_model = gg_lens_multisource.lenstronomy_kwargs()[0]
        kwargs_model_keys = kwargs_model.keys()
        expected_kwargs_model = [
            "lens_light_model_list",
            "lens_model_list",
            "z_lens",
            "lens_redshift_list",
            "source_redshift_list",
            "z_source_convention",
            "cosmo",
            "source_light_model_list",
        ]
        assert expected_kwargs_model[0] in kwargs_model_keys
        assert expected_kwargs_model[1] in kwargs_model_keys
        assert expected_kwargs_model[2] in kwargs_model_keys
        assert expected_kwargs_model[3] in kwargs_model_keys
        assert expected_kwargs_model[4] in kwargs_model_keys
        assert expected_kwargs_model[5] in kwargs_model_keys
        assert expected_kwargs_model[6] in kwargs_model_keys


@pytest.fixture
def supernovae_lens_instance_double_sersic_multisource():
    path = os.path.dirname(__file__)
    source_dict = Table.read(
        os.path.join(path, "TestData/source_supernovae_new.fits"), format="fits"
    )
    deflector_dict = Table.read(
        os.path.join(path, "TestData/deflector_supernovae_new.fits"), format="fits"
    )

    cosmo = FlatLambdaCDM(H0=70, Om0=0.3)
    while True:
        source = Source(
            source_dict=source_dict,
            cosmo=cosmo,
            source_type="point_plus_extended",
            light_profile="double_sersic",
            lightcurve_time=np.linspace(-20, 100, 1000),
            variability_model="light_curve",
            kwargs_variability={"supernovae_lightcurve", "i"},
            sn_type="Ia",
            sn_absolute_mag_band="bessellb",
            sn_absolute_zpsys="ab",
        )
        deflector = Deflector(
            deflector_type="EPL",
            deflector_dict=deflector_dict,
        )
        supernovae_lens = Lens(
            deflector_class=deflector,
            source_class=[source, source],
            cosmo=cosmo,
        )
        if supernovae_lens.validity_test():
            supernovae_lens = supernovae_lens
            break
    return supernovae_lens


class TestMultiSource(object):
    def setup_method(self):
        self.cosmo = FlatLambdaCDM(H0=70, Om0=0.3)
        path = os.path.dirname(__file__)
        source_dict1 = Table.read(
            os.path.join(path, "TestData/source_supernovae_new.fits"), format="fits"
        )
        deflector_dict = Table.read(
            os.path.join(path, "TestData/deflector_supernovae_new.fits"), format="fits"
        )
        self.source1 = Source(
            source_dict=source_dict1,
            cosmo=self.cosmo,
            source_type="point_plus_extended",
            light_profile="double_sersic",
            lightcurve_time=np.linspace(-20, 100, 1000),
            variability_model="light_curve",
            kwargs_variability={"supernovae_lightcurve", "i"},
            sn_type="Ia",
            sn_absolute_mag_band="bessellb",
            sn_absolute_zpsys="ab",
        )
        # We initiate the another Source class with the same source. In this class,
        # source position will be different and all the lensing quantities will be different
        self.source2 = Source(
            source_dict=source_dict1,
            cosmo=self.cosmo,
            source_type="point_plus_extended",
            light_profile="double_sersic",
            lightcurve_time=np.linspace(-20, 100, 1000),
            variability_model="light_curve",
            kwargs_variability={"supernovae_lightcurve", "i"},
            sn_type="Ia",
            sn_absolute_mag_band="bessellb",
            sn_absolute_zpsys="ab",
        )
        self.deflector = Deflector(
<<<<<<< HEAD
                deflector_type="EPL",
                deflector_dict=deflector_dict,
            )

    def test_multi_source(self):
        lens_class1 = Lens(
=======
            deflector_type="EPL",
            deflector_dict=deflector_dict,
        )
        self.lens_class1 = Lens(
>>>>>>> 94bf8630
            deflector_class=self.deflector,
            source_class=self.source1,
            cosmo=self.cosmo,
        )
        self.lens_class2 = Lens(
            deflector_class=self.deflector,
            source_class=self.source2,
            cosmo=self.cosmo,
        )
        self.lens_class3 = Lens(
            deflector_class=self.deflector,
            source_class=[self.source1, self.source2],
            cosmo=self.cosmo,
        )

    def test_point_source_arrival_time_multi(self):
        point_source_arival_time1 = self.lens_class1.point_source_arrival_times()
        point_source_arival_time2 = self.lens_class2.point_source_arrival_times()
        point_source_arival_time3 = self.lens_class3.point_source_arrival_times()
        # Test multisource point source arival time.
        assert np.all(point_source_arival_time1[0]) == np.all(
            point_source_arival_time3[0]
        )
        assert np.all(point_source_arival_time2[0]) == np.all(
            point_source_arival_time3[1]
        )

    def test_ps_magnification_multi(self):
        ps_magnification1 = self.lens_class1.point_source_magnification()
        ps_magnification2 = self.lens_class2.point_source_magnification()
        ps_magnification3 = self.lens_class3.point_source_magnification()
        # Test multisource point source magnifications.
        assert np.all(ps_magnification1[0]) == np.all(ps_magnification3[0])
        assert np.all(ps_magnification2[0]) == np.all(ps_magnification3[1])

    def test_es_magnification_multi(self):
        es_magnification1 = self.lens_class1.extended_source_magnification()
        es_magnification2 = self.lens_class2.extended_source_magnification()
        es_magnification3 = self.lens_class3.extended_source_magnification()
        # Test multisource extended source magnifications.
        assert es_magnification1[0] == es_magnification3[0]
        assert es_magnification2[0] == es_magnification3[1]

    def test_einstein_radius_multi(self):
        einstein_radius1 = self.lens_class1.einstein_radius
        einstein_radius2 = self.lens_class2.einstein_radius
        einstein_radius3 = self.lens_class3.einstein_radius
        # Test multisource einstein radius.
        assert einstein_radius1[0] == einstein_radius3[0]
        assert einstein_radius2[0] == einstein_radius3[1]
<<<<<<< HEAD
        #Test multisource image observation time
        assert image_observation_time1[0] == image_observation_time3[0]
        assert image_observation_time2[0] == image_observation_time3[1]
        assert lens_class1.einstein_radius[0] == lens_class3.einstein_radius[0]
        assert lens_class2.einstein_radius[0] == lens_class3.einstein_radius[1]
        assert len(lens_class3.image_observer_times(t_obs=10)) == 2
        
      
=======

    def test_image_observer_time_multi(self):
        observation_time = 50
        image_observation_time1 = self.lens_class1.image_observer_times(
            observation_time
        )
        image_observation_time2 = self.lens_class2.image_observer_times(
            observation_time
        )
        image_observation_time3 = self.lens_class3.image_observer_times(
            observation_time
        )
        # Test multisource image observation time
        assert image_observation_time1[0] == image_observation_time3[0][0]
        assert np.all(image_observation_time2 == image_observation_time3[1])
        assert len(self.lens_class3.image_observer_times(t_obs=10)) == 2


>>>>>>> 94bf8630
if __name__ == "__main__":
    pytest.main()<|MERGE_RESOLUTION|>--- conflicted
+++ resolved
@@ -553,19 +553,10 @@
             sn_absolute_zpsys="ab",
         )
         self.deflector = Deflector(
-<<<<<<< HEAD
-                deflector_type="EPL",
-                deflector_dict=deflector_dict,
-            )
-
-    def test_multi_source(self):
-        lens_class1 = Lens(
-=======
             deflector_type="EPL",
             deflector_dict=deflector_dict,
         )
         self.lens_class1 = Lens(
->>>>>>> 94bf8630
             deflector_class=self.deflector,
             source_class=self.source1,
             cosmo=self.cosmo,
@@ -616,16 +607,6 @@
         # Test multisource einstein radius.
         assert einstein_radius1[0] == einstein_radius3[0]
         assert einstein_radius2[0] == einstein_radius3[1]
-<<<<<<< HEAD
-        #Test multisource image observation time
-        assert image_observation_time1[0] == image_observation_time3[0]
-        assert image_observation_time2[0] == image_observation_time3[1]
-        assert lens_class1.einstein_radius[0] == lens_class3.einstein_radius[0]
-        assert lens_class2.einstein_radius[0] == lens_class3.einstein_radius[1]
-        assert len(lens_class3.image_observer_times(t_obs=10)) == 2
-        
-      
-=======
 
     def test_image_observer_time_multi(self):
         observation_time = 50
@@ -644,6 +625,5 @@
         assert len(self.lens_class3.image_observer_times(t_obs=10)) == 2
 
 
->>>>>>> 94bf8630
 if __name__ == "__main__":
     pytest.main()