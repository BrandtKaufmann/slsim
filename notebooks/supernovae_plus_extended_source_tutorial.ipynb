{
 "cells": [
  {
   "cell_type": "code",
   "execution_count": null,
   "metadata": {},
   "outputs": [],
   "source": [
    "from astropy.cosmology import FlatLambdaCDM\n",
    "from astropy.units import Quantity\n",
    "from slsim.lens_pop import LensPop\n",
    "import numpy as np\n",
    "from slsim.image_simulation import lens_image_series\n",
    "from slsim.Plots.plot_functions import create_image_montage_from_image_list\n",
    "from slsim.image_simulation import point_source_coordinate_properties\n",
    "import matplotlib.pyplot as plt\n",
    "import corner\n",
    "from slsim.Sources.SupernovaeCatalog.supernovae_sample import SupernovaeCatalog\n",
    "import slsim.Pipelines as pipelines\n",
    "import slsim.Deflectors as deflectors\n",
    "from slsim.Sources.point_plus_extended_sources import PointPlusExtendedSources\n",
    "from astropy.table import Table"
   ]
  },
  {
   "cell_type": "markdown",
   "metadata": {},
   "source": [
    "## Supernovae plus extended source simulation\n",
    "In this notebook, we simulate population of lensed supernovae and simulate image of a \n",
    "\n",
    "random lensed supernovae. It follows following steps:\n",
    "\n",
    "1. Simulate lensed supernovae population\n",
    "2. Choose a lens at random\n",
    "3. Set observation time and other image configuration\n",
    "4. Simulate image of a selected lens\n",
    "5. Visualize it\n",
    "\n",
    "Before running this notebook, please download the \"scotch_SNIa_host_galaxies.fits\"\n",
    "\n",
    "file from the following link: https://github.com/LSST-strong-lensing/data_public.git. \n",
    "\n",
    "This file contains type Ia supernovae host galaxies."
   ]
  },
  {
   "cell_type": "markdown",
   "metadata": {},
   "source": [
    "## Simulate lensed supernovae population"
   ]
  },
  {
   "cell_type": "code",
   "execution_count": null,
   "metadata": {},
   "outputs": [],
   "source": [
    "# define a cosmology\n",
    "cosmo = FlatLambdaCDM(H0=70, Om0=0.3)\n",
    "\n",
    "\n",
    "# define a sky area\n",
    "sky_area = Quantity(value=1, unit=\"deg2\")\n",
    "\n",
    "\n",
    "# define limits in the intrinsic deflector and source population (in addition to the\n",
    "# skypy config\n",
    "# file)\n",
    "kwargs_deflector_cut = {\"band\": \"g\", \"band_max\": 23, \"z_min\": 0.01, \"z_max\": 2.5}\n",
    "kwargs_source_cut = {\"z_min\": 0.1, \"z_max\": 5.0}"
   ]
  },
  {
   "cell_type": "code",
   "execution_count": null,
   "metadata": {},
   "outputs": [],
   "source": [
    "# Generate galaxy population using skypy pipeline.\n",
    "galaxy_simulation_pipeline = pipelines.SkyPyPipeline(\n",
    "    skypy_config=None, sky_area=sky_area, filters=None, cosmo=cosmo\n",
    ")"
   ]
  },
  {
   "cell_type": "code",
   "execution_count": null,
   "metadata": {},
   "outputs": [],
   "source": [
    "# Initiate deflector population class.\n",
    "lens_galaxies = deflectors.AllLensGalaxies(\n",
    "    red_galaxy_list=galaxy_simulation_pipeline.red_galaxies,\n",
    "    blue_galaxy_list=galaxy_simulation_pipeline.blue_galaxies,\n",
    "    kwargs_cut=kwargs_deflector_cut,\n",
    "    kwargs_mass2light=None,\n",
    "    cosmo=cosmo,\n",
    "    sky_area=sky_area,\n",
    ")"
   ]
  },
  {
   "cell_type": "code",
   "execution_count": null,
   "metadata": {},
   "outputs": [],
   "source": [
    "# Scotch host galaxy catalog can be downloaded from\n",
    "# https://github.com/LSST-strong-lensing/data_public/blob/main/SupernovaeHostcatalog/scotch_SNIa_host_galaxies.fits\n",
    "# Please download the data and give your path.\n",
    "path = \"/Users/narayankhadka/Desktop/strong_lensing/scotch_SNIa_host_galaxies.fits\"\n",
    "load_supernovae_data = Table.read(\n",
    "    path,\n",
    "    format=\"fits\",\n",
    ")"
   ]
  },
  {
   "cell_type": "code",
   "execution_count": null,
   "metadata": {},
   "outputs": [],
   "source": [
    "# Initiate source population class.\n",
    "supernovae_host_population = PointPlusExtendedSources(\n",
    "    load_supernovae_data,\n",
    "    cosmo=cosmo,\n",
    "    sky_area=sky_area,\n",
    "    kwargs_cut=kwargs_source_cut,  # cuts that one wants to apply for\n",
    "    # the source.\n",
    "    variability_model=\"light_curve\",  # keyword for the variability model.\n",
    "    kwargs_variability_model={\"supernovae_lightcurve\", \"i\"},  # specify kewords for\n",
    "    # lightcurve. \"i\" is a band for the lightcurve.\n",
    "    list_type=\"astropy_table\",  # the data is in astropy table\n",
    "    catalog_type=\"scotch\",  # catalog type. It can be None or scotch\n",
    "    light_profile=\"double_sersic\",  # light profile for the source galaxy\n",
    ")"
   ]
  },
  {
   "cell_type": "code",
   "execution_count": null,
   "metadata": {},
   "outputs": [],
   "source": [
    "#Initiate LensPop class\n",
    "sn_modeldir = \"/Users/narayankhadka/downloads/sncosmo_sn_models/SALT3.NIR_WAVEEXT\"\n",
    "supernova_lens_pop = LensPop(\n",
    "    deflector_population=lens_galaxies,\n",
    "    source_population=supernovae_host_population,\n",
    "    sky_area=sky_area,\n",
    "    cosmo=cosmo,\n",
    "    sn_type=\"Ia\",\n",
    "    sn_absolute_mag_band=\"bessellb\",\n",
    "    sn_absolute_zpsys=\"ab\",\n",
    "    lightcurve_time=np.linspace(-20, 100, 1000),\n",
<<<<<<< HEAD
    "    sn_modeldir=sn_modeldir\n",
    "    )"
=======
    ")"
>>>>>>> 72e5b4eb
   ]
  },
  {
   "cell_type": "markdown",
   "metadata": {},
   "source": [
    "## Choose a random lens"
   ]
  },
  {
   "cell_type": "code",
   "execution_count": null,
   "metadata": {},
   "outputs": [],
   "source": [
    "# specifying cuts of the population\n",
    "kwargs_lens_cuts = {}\n",
    "# drawing population\n",
    "supernovae_lens_population = supernova_lens_pop.draw_population(\n",
    "    kwargs_lens_cuts=kwargs_lens_cuts\n",
    ")"
   ]
  },
  {
   "cell_type": "code",
   "execution_count": null,
   "metadata": {},
   "outputs": [],
   "source": [
    "print(\"Number of lenses:\", len(supernovae_lens_population))\n",
    "\n",
    "lens_samples = []\n",
    "labels = [\n",
    "    r\"$\\sigma_v$\",\n",
    "    r\"$\\log(M_{*})$\",\n",
    "    r\"$\\theta_E$\",\n",
    "    r\"$z_{\\rm l}$\",\n",
    "    r\"$z_{\\rm s}$\",\n",
    "    r\"$m_{\\rm host}$\",\n",
    "    r\"$m_{\\rm ps}$\",\n",
    "    r\"$m_{\\rm lens}$\",\n",
    "]\n",
    "\n",
    "for supernovae_lens in supernovae_lens_population:\n",
    "    vel_disp = supernovae_lens.deflector_velocity_dispersion()\n",
    "    m_star = supernovae_lens.deflector_stellar_mass()\n",
    "    theta_e = supernovae_lens.einstein_radius\n",
    "    zl = supernovae_lens.deflector_redshift\n",
    "    zs = supernovae_lens.source_redshift\n",
    "    source_mag = supernovae_lens.extended_source_magnitude(band=\"i\", lensed=True)\n",
    "    ps_source_mag = supernovae_lens.point_source_magnitude(band=\"i\")\n",
    "    deflector_mag = supernovae_lens.deflector_magnitude(band=\"i\")\n",
    "    lens_samples.append(\n",
    "        [\n",
    "            vel_disp,\n",
    "            np.log10(m_star),\n",
    "            theta_e,\n",
    "            zl,\n",
    "            source_mag,\n",
    "            ps_source_mag,\n",
    "            deflector_mag,\n",
    "        ]\n",
    "    )"
   ]
  },
  {
   "cell_type": "code",
   "execution_count": null,
   "metadata": {},
   "outputs": [],
   "source": [
    "hist2dkwargs = {\n",
    "    \"plot_density\": False,\n",
    "    \"plot_contours\": False,\n",
    "    \"plot_datapoints\": True,\n",
    "    \"color\": \"b\",\n",
    "    \"data_kwargs\": {\"ms\": 5},\n",
    "}\n",
    "corner.corner(\n",
    "    np.array(lens_samples), labels=labels, label_kwargs={\"fontsize\": 20}, **hist2dkwargs\n",
    ")\n",
    "plt.show()"
   ]
  },
  {
   "cell_type": "markdown",
   "metadata": {},
   "source": [
    "## Choose a lens to simulate an image"
   ]
  },
  {
   "cell_type": "code",
   "execution_count": null,
   "metadata": {},
   "outputs": [],
   "source": [
    "kwargs_lens_cut = {\"min_image_separation\": 1, \"max_image_separation\": 10}\n",
    "rgb_band_list = [\"i\", \"r\", \"g\"]\n",
    "lens_class = supernovae_lens_population[0]\n",
    "(\n",
    "    lens_class.source.source_dict[\"z\"],\n",
    "    lens_class.einstein_radius,\n",
    "    lens_class.source.source_dict[\"mag_i\"],\n",
    "    lens_class.source.source_dict[\"ps_mag_i\"],\n",
    "    lens_class.deflector.magnitude(\"i\"),\n",
    "    lens_class.deflector.redshift,\n",
    ")"
   ]
  },
  {
   "cell_type": "code",
   "execution_count": null,
   "metadata": {},
   "outputs": [],
   "source": [
    "pix_coord = point_source_coordinate_properties(\n",
    "    lens_class,\n",
    "    band=\"i\",\n",
    "    mag_zero_point=27,\n",
    "    delta_pix=0.2,\n",
    "    num_pix=32,\n",
    "    transform_pix2angle=np.array([[0.2, 0], [0, 0.2]]),\n",
    ")[\"image_pix\"]"
   ]
  },
  {
   "cell_type": "code",
   "execution_count": null,
   "metadata": {},
   "outputs": [],
   "source": [
    "pix_coord"
   ]
  },
  {
   "cell_type": "markdown",
   "metadata": {},
   "source": [
    "## See the light curve of a selected supernovae"
   ]
  },
  {
   "cell_type": "code",
   "execution_count": null,
   "metadata": {},
   "outputs": [],
   "source": [
    "light_curve = lens_class.source.variability_class.kwargs_model"
   ]
  },
  {
   "cell_type": "code",
   "execution_count": null,
   "metadata": {},
   "outputs": [],
   "source": [
    "plt.plot(light_curve[\"MJD\"], light_curve[\"ps_mag_i\"])\n",
    "# plt.ylim(12, 18)\n",
    "plt.gca().invert_yaxis()\n",
    "plt.ylabel(\"Magnitude\")\n",
    "plt.xlabel(\"Time\" \"[Days]\")\n",
    "plt.xlim(-22, 100)"
   ]
  },
  {
   "cell_type": "markdown",
   "metadata": {},
   "source": [
    "## Set observation time and image configuration"
   ]
  },
  {
   "cell_type": "code",
   "execution_count": null,
   "metadata": {},
   "outputs": [],
   "source": [
    "time = np.array([-19.5, -15, -11.35135135135135, 0, 10, 20, 25, 30, 40, 44.86])\n",
    "# time = sorted(np.random.uniform(-20, 100, 10))\n",
    "# time = np.array([0, 50, 70, 120])\n",
    "repeats = 10\n",
    "# load your psf kernel and transform matrix. If you have your own psf, please provide\n",
    "# it here.\n",
    "path = \"../tests/TestData/psf_kernels_for_deflector.npy\"\n",
    "psf_kernel = 1 * np.load(path)\n",
    "psf_kernel[psf_kernel < 0] = 0\n",
    "transform_matrix = np.array([[0.2, 0], [0, 0.2]])\n",
    "\n",
    "# let's set up psf kernel for each exposure. Here we have taken the same psf that we\n",
    "# extracted above. However, each exposure can have different psf kernel and user should\n",
    "# provide corresponding psf kernel to each exposure.\n",
    "psf_kernel_list = [psf_kernel]\n",
    "transform_matrix_list = [transform_matrix]\n",
    "psf_kernels_all = psf_kernel_list * repeats\n",
    "# psf_kernels_all = np.array([dp0[\"psf_kernel\"][:10]])[0]\n",
    "\n",
    "# let's set pixel to angle transform matrix. Here we have taken the same matrix for\n",
    "# each exposure but user should provide corresponding transform matrix to each exposure.\n",
    "transform_matrix_all = transform_matrix_list * repeats\n",
    "\n",
    "# provide magnitude zero point for each exposures. Here we have taken the same magnitude\n",
    "#  zero point for each exposure but user should provide the corresponding magnitude\n",
    "# zero point for each exposure.\n",
    "mag_list = [31.0]\n",
    "mag_zero_points_all = mag_list * repeats\n",
    "# mag_zero_points_all = np.array([dp0[\"zero_point\"][:10]])[0]\n",
    "\n",
    "expo_list = [30]\n",
    "exposure_time_all = expo_list * repeats"
   ]
  },
  {
   "cell_type": "markdown",
   "metadata": {},
   "source": [
    "## Simulate Image"
   ]
  },
  {
   "cell_type": "code",
   "execution_count": null,
   "metadata": {},
   "outputs": [],
   "source": [
    "# Simulate a lens image\n",
    "image_lens_series = lens_image_series(\n",
    "    lens_class=lens_class,\n",
    "    band=\"i\",\n",
    "    mag_zero_point=mag_zero_points_all,\n",
    "    num_pix=32,\n",
    "    psf_kernel=psf_kernels_all,\n",
    "    transform_pix2angle=transform_matrix_all,\n",
    "    exposure_time=exposure_time_all,\n",
    "    t_obs=time,\n",
    "    with_deflector=True,\n",
    "    with_source=True,\n",
    ")"
   ]
  },
  {
   "cell_type": "code",
   "execution_count": null,
   "metadata": {},
   "outputs": [],
   "source": [
    "## Images in log scale\n",
    "log_images = []\n",
    "for i in range(len(image_lens_series)):\n",
    "    log_images.append(np.log10(image_lens_series[i]))"
   ]
  },
  {
   "cell_type": "markdown",
   "metadata": {},
   "source": [
    "## Visualize simulated images"
   ]
  },
  {
   "cell_type": "code",
   "execution_count": null,
   "metadata": {},
   "outputs": [],
   "source": [
    "plot_montage = create_image_montage_from_image_list(\n",
    "    num_rows=2, num_cols=5, images=image_lens_series, time=time, image_center=pix_coord\n",
    ")"
   ]
  },
  {
   "cell_type": "code",
   "execution_count": null,
   "metadata": {},
   "outputs": [],
   "source": []
  }
 ],
 "metadata": {
  "kernelspec": {
   "display_name": "base",
   "language": "python",
   "name": "python3"
  },
  "language_info": {
   "codemirror_mode": {
    "name": "ipython",
    "version": 3
   },
   "file_extension": ".py",
   "mimetype": "text/x-python",
   "name": "python",
   "nbconvert_exporter": "python",
   "pygments_lexer": "ipython3",
   "version": "3.9.7"
  }
 },
 "nbformat": 4,
 "nbformat_minor": 2
}<|MERGE_RESOLUTION|>--- conflicted
+++ resolved
@@ -156,12 +156,8 @@
     "    sn_absolute_mag_band=\"bessellb\",\n",
     "    sn_absolute_zpsys=\"ab\",\n",
     "    lightcurve_time=np.linspace(-20, 100, 1000),\n",
-<<<<<<< HEAD
     "    sn_modeldir=sn_modeldir\n",
     "    )"
-=======
-    ")"
->>>>>>> 72e5b4eb
    ]
   },
   {
