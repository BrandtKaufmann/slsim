--- conflicted
+++ resolved
@@ -1128,24 +1128,18 @@
 
         :return: LensModel() class, kwargs_lens
         """
-<<<<<<< HEAD
+        if source_index is None:
+            z_sourse = self.max_redshift_source_class.redshift
+        else:
+            z_sourse = self.source(source_index).redshift
         if (
             hasattr(self, "_lens_mass_model_list")
             and hasattr(self, "_kwargs_lens")
             and not hasattr(self, "realization")
         ):
-            return self._lens_mass_model_list, self._kwargs_lens
-        if self.deflector.deflector_type in ["EPL", "NFW_HERNQUIST", "NFW_CLUSTER"]:
-=======
-        if source_index is None:
-            z_sourse = self.max_redshift_source_class.redshift
-        else:
-            z_sourse = self.source(source_index).redshift
-        if hasattr(self, "_lens_mass_model_list") and hasattr(self, "_kwargs_lens"):
             pass
         elif self.deflector.deflector_type in ["EPL", "NFW_HERNQUIST", "NFW_CLUSTER"]:
 
->>>>>>> 2ab9a2ac
             lens_mass_model_list, kwargs_lens = self.deflector.mass_model_lenstronomy(
                 lens_cosmo=self._lens_cosmo
             )
@@ -1165,6 +1159,15 @@
             kwargs_lens.append({"kappa": kappa_ext, "ra_0": 0, "dec_0": 0})
             lens_mass_model_list.append("SHEAR")
             lens_mass_model_list.append("CONVERGENCE")
+        if hasattr(self, "realization"):
+            try:
+                halo_lens_model_list, redshift_array, kwargs_halos, _ = (
+                    self.realization.lensing_quantities(add_mass_sheet_correction=True)
+                )
+                lens_mass_model_list += halo_lens_model_list
+                kwargs_lens += kwargs_halos
+            except Exception as e:
+                print(f"[ERROR] Failed to add halos from realization: {e}")
             self._kwargs_lens = kwargs_lens
             self._lens_mass_model_list = lens_mass_model_list
             self._lens_model = LensModel(
@@ -1190,26 +1193,7 @@
             z_source_convention=self.max_redshift_source_class.redshift,
             multi_plane=False,
         )
-<<<<<<< HEAD
-        kwargs_lens.append({"kappa": kappa_ext, "ra_0": 0, "dec_0": 0})
-        lens_mass_model_list.append("SHEAR")
-        lens_mass_model_list.append("CONVERGENCE")
-        if hasattr(self, "realization"):
-            try:
-                halo_lens_model_list, redshift_array, kwargs_halos, _ = (
-                    self.realization.lensing_quantities(add_mass_sheet_correction=True)
-                )
-                lens_mass_model_list += halo_lens_model_list
-                kwargs_lens += kwargs_halos
-            except Exception as e:
-                print(f"[ERROR] Failed to add halos from realization: {e}")
-        self._kwargs_lens = kwargs_lens
-        self._lens_mass_model_list = lens_mass_model_list
-
-        return lens_mass_model_list, kwargs_lens
-=======
         return self._lens_model, self._kwargs_lens
->>>>>>> 2ab9a2ac
 
     def deflector_light_model_lenstronomy(self, band):
         """Returns lens model instance and parameters in lenstronomy
