--- conflicted
+++ resolved
@@ -1,9 +1,3 @@
-<<<<<<< HEAD
-import copy
-import warnings
-
-=======
->>>>>>> 2dfe96c8
 import numpy as np
 from lenstronomy.Analysis.lens_profile import LensProfileAnalysis
 from lenstronomy.Cosmo.lens_cosmo import LensCosmo
@@ -693,33 +687,12 @@
         for index in range(len(self._source)):
             magnitude_list.append(
                 self._point_source_magnitude(
-<<<<<<< HEAD
-                    band,
-                    source,
-                    lensed=lensed,
-                    time=time,
-                    microlensing=microlensing,
-                    kwargs_microlensing=kwargs_microlensing,
-=======
                     band, source_index=index, lensed=lensed, time=time
->>>>>>> 2dfe96c8
                 )
             )
         return magnitude_list
 
-<<<<<<< HEAD
-    def _point_source_magnitude(
-        self,
-        band,
-        source,
-        lensed=False,
-        time=None,
-        microlensing=False,
-        kwargs_microlensing=None,
-    ):
-=======
     def _point_source_magnitude(self, band, source_index, lensed=False, time=None):
->>>>>>> 2dfe96c8
         """Point source magnitude, either unlensed (single value) or lensed
         (array) with macro-model magnifications. This function does operation
         only for the single source.
@@ -779,12 +752,7 @@
                 for i in range(len(magnif_log)):
                     magnified_mag_list.append(source_mag_unlensed - magnif_log[i])
                 return np.array(magnified_mag_list)
-<<<<<<< HEAD
-
-        return source.point_source_magnitude(band)
-=======
         return self.source(source_index).point_source_magnitude(band)
->>>>>>> 2dfe96c8
 
     def extended_source_magnitude_for_each_image(self, band, lensed=False):
         """Extended source magnitudes, either unlensed (single value) or lensed
@@ -1352,14 +1320,7 @@
                     )
                 else:
                     image_magnitudes = self._point_source_magnitude(
-<<<<<<< HEAD
-                        band=band,
-                        source=source,
-                        lensed=True,
-                        microlensing=microlensing,
-=======
                         band=band, source_index=index, lensed=True
->>>>>>> 2dfe96c8
                     )
                 kwargs_ps_list.append(
                     {
