#!/usr/bin/env python
from scipy.interpolate import interp1d
from scipy.integrate import quad
import numpy as np

"""
This script provides a random source position which lies within the caustic
of a singular isothermal ellipsoid. 
The definition conventions are based upon Keeton Mao and Witt 2000. 
We set the external shear to be equal to zero in their formulae.

It takes the Einstein radius, the projected axis ratio, and the deflector 
position angle as the inputs and returns the x and y positions of the sources 
where the major axis is aligned with the x axis

  b_I: This is the einstein radius of the SIE
    b_I = b_SIS eps_3/sin^{-1}(eps_3), where eps_3 is the eccentricity of the mass distribution

  q: Projected axis ratio
    q=sqrt(q3^2sin^2i+cos^2i) where q3 is the 3d acis ratio of the ellipsoid and i is inclination angle
    eps_3=(1-q3^2)^{1/2}


Note that we also provide a wrapper (srcpos_bsisq) which uses a value for b_SIS and q to define the 
projected surface mass density. Comparing Keeton, Mao and Witt 2000 equations with Kormann et al. 1994 yields:
  b_I = sqrt(q)*b_{SIS}

Although it seems that magically the inclination angle dependence vanishes out from kappa. This equation 
is on average ok given the oblateness and prolateness of the halos (Oguri, private communication, 
see also paper by Chae 2003).


References:
.. [1] Keeton Mao and Witt (2004), astro-ph/0002401, doi: 10.1086/309087
.. [2] Chae (2003), astro-ph/0211244, doi: 10.1111/j.1365-2966.2003.07092.x
.. [3] Kormann et al. (1994), A&A, 284, 285. 
"""


# define a fiducial value of Einstein radius used in scaling cross-sectional calculations, do not change this value
fid_b_I = 10.0

# set initial cross-section flag = 0
init_cs_spl = 0

# set initial cross-section cubic spline interpolation flag = 0
cross_sect_spl = 0

<<<<<<< HEAD
def getcaustics(b_I,q):
  """
  Calculate the caustics for a Singular Isothermal Ellipsoid (SIE) lens model.

  Parameters:
  - b_I: Einstein radius of the SIE
  - q: Projected axis ratio

  Returns:
  - c1: Spline function for the tangential caustic
  - c2: Spline function for the radial caustic
  - maxr: Maximum radial distance between the caustics and the origin
  """


  ## Do not change the next line or face consequences
  t = np.arange(0.0, np.pi / 2.0 + np.pi / 100.0, np.pi / 200.0)

  den = (1 + q ** 2) - (1 - q**2) * np.cos(2 * t)

  # Calculate the radial distance for the caustics  
  r = np.sqrt(2.0) * b_I / np.sqrt(den)

  # Compute the coordinates for the caustics
  x = r * np.cos(t)
  y = r * np.sin(t)

  ## Generate the parametric function for the tangential caustic
  xi = np.sqrt(2.0 * (1 - q ** 2) / den)
  u = np.cos(t) * r
  v = np.sin(t) * r
  if(q != 1.0):
      u = u - b_I * np.arctan( xi * np.cos(t) ) / np.sqrt(1 - q ** 2)
      v = v - b_I * np.arctanh( xi * np.sin(t) ) / np.sqrt(1 - q ** 2)

  ## Generate the parametric function for the radial caustic
  up = b_I * 0.0
  vp = b_I * 0.0
  if(q != 1.0):
      up =- b_I * np.arctan(xi * np.cos(t)) / np.sqrt(1 - q ** 2)
      vp =- b_I * np.arctanh(xi * np.sin(t)) / np.sqrt(1 - q ** 2)

  # Set up splines for the tangential and radial caustic
  r1 = np.sqrt( u ** 2 + v ** 2)
  r2 = np.sqrt( up ** 2 + vp ** 2)
  
  # Calculate the angles for the tangential and radial caustics
  t1 = [0.] * u.size; 
  t2 = [0.] * up.size; 
  for ii in range(u.size):
      if(u[ii] == 0.):
          t1[ii] = np.pi/2.
      else:
          t1[ii] = np.arctan(np.abs(v[ii] / u[ii]))
      if(t[ii] > np.pi / 2.0):
          t1[ii] = np.pi - t1[ii]
  
  for ii in range(up.size):
      if(up[ii] == 0.):
          t2[ii] = np.pi / 2.0
      else:
          t2[ii] = np.arctan(np.abs(vp[ii] / up[ii]))
      if(t[ii] > np.pi / 2.0):
          t2[ii] = np.pi - t2[ii]

  # Create cubic splines for the tangential and radial caustics
  c1=interp1d(t1,r1,kind='cubic')
  c2=interp1d(t2,r2,kind='cubic')

  # determine the maximum radial distance between the caustics and the origin
  maxr=np.max([r1,r2])

  return c1,c2,maxr

## Given the SIE caustics, get the source position
def srcpos_sie(b_I,q,pa):
  """
  Get the source position within the SIE caustics.

  Parameters:
  - b_I: Einstein radius of the SIE
  - q: Projected axis ratio
  - pa: Position angle in degrees

  Returns:
  - xnew: x-coordinate of the source position
  - ynew: y-coordinate of the source position
  """
  ## Generate parametric theta values and the caustics at that theta

  # Get caustics and maximum radial distance
  c1,c2,maxr=getcaustics(b_I,q)

  ## Generate random points within a circle with radius maxr until you find one
  ## inside the caustic
  while(1):
    rgen = np.sqrt(np.random.rand(1)) * maxr
    tgen = np.random.rand(1) * (np.pi / 2.0)

    if(rgen < c1(tgen) or rgen < c2(tgen) ):
      break

  ## Generate the positions in the first quadrant
  xret = rgen * np.cos(tgen)
  yret = rgen * np.sin(tgen)

  ## randomly assign a quadrant
  quadr = np.random.rand(1)
  if(quadr < 0.5):
    xret =- xret
  quadr = np.random.rand(1)
  if(quadr < 0.5):
    yret =- yret

  # Rotate the position by the given position angle
  rad = pa * np.pi / 180.0
  xnew = xret * np.cos(rad) - yret * np.sin(rad)
  ynew = xret * np.sin(rad) + yret * np.cos(rad)

  return xnew, ynew

def srcpos_bsisq(bsis,q,pa):
  """
  Get the source position within the SIS caustics.

  Parameters:
  - bsis: Einstein radius for a Singular Isothermal Sphere (SIS)
  - q: Projected axis ratio
  - pa: Position angle in degrees

  Returns:
  - xnew: x-coordinate of the source position
  - ynew: y-coordinate of the source position
  """

  # Get the source position using the SIE model
  xret,yret=srcpos_sie(bsis*np.sqrt(q),q,pa)

  return xret,yret
=======

def getcaustics(b_I, q):
    """Calculate the caustics for a Singular Isothermal Ellipsoid (SIE) lens model.

    Parameters:
    - b_I: Einstein radius of the SIE
    - q: Projected axis ratio

    Returns:
    - c1: Spline function for the tangential caustic
    - c2: Spline function for the radial caustic
    - maxr: Maximum radial distance between the caustics and the origin
    """

    ## Do not change the next line or face consequences
    t = np.arange(0.0, pi / 2.0 + pi / 100.0, pi / 200.0)

    den = (1 + q**2) - (1 - q**2) * np.cos(2 * t)

    # Calculate the radial distance for the caustics
    r = sqrt(2.0) * b_I / np.sqrt(den)

    # Compute the coordinates for the caustics
    x = r * np.cos(t)
    y = r * np.sin(t)

    ## Generate the parametric function for the tangential caustic
    xi = np.sqrt(2.0 * (1 - q**2) / den)
    u = np.cos(t) * r
    v = np.sin(t) * r
    if q != 1.0:
        u = u - b_I * np.arctan(xi * np.cos(t)) / sqrt(1 - q**2)
        v = v - b_I * np.arctanh(xi * np.sin(t)) / sqrt(1 - q**2)

    ## Generate the parametric function for the radial caustic
    up = b_I * 0.0
    vp = b_I * 0.0
    if q != 1.0:
        up = -b_I * np.arctan(xi * np.cos(t)) / sqrt(1 - q**2)
        vp = -b_I * np.arctanh(xi * np.sin(t)) / sqrt(1 - q**2)

    # Set up splines for the tangential and radial caustic
    r1 = np.sqrt(u**2 + v**2)
    r2 = np.sqrt(up**2 + vp**2)

    # Calculate the angles for the tangential and radial caustics
    t1 = [0.0] * u.size
    t2 = [0.0] * up.size
    for ii in range(u.size):
        if u[ii] == 0.0:
            t1[ii] = np.pi / 2.0
        else:
            t1[ii] = np.arctan(np.abs(v[ii] / u[ii]))
        if t[ii] > pi / 2.0:
            t1[ii] = pi - t1[ii]

    for ii in range(up.size):
        if up[ii] == 0.0:
            t2[ii] = np.pi / 2.0
        else:
            t2[ii] = np.arctan(np.abs(vp[ii] / up[ii]))
        if t[ii] > pi / 2.0:
            t2[ii] = pi - t2[ii]

    # Create cubic splines for the tangential and radial caustics
    c1 = interp1d(t1, r1, kind="cubic")
    c2 = interp1d(t2, r2, kind="cubic")

    # determine the maximum radial distance between the caustics and the origin
    maxr = np.max([r1, r2])

    return c1, c2, maxr


## Given the SIE caustics, get the source position
def srcpos_sie(b_I, q, pa):
    """Get the source position within the SIE caustics.

    Parameters:
    - b_I: Einstein radius of the SIE
    - q: Projected axis ratio
    - pa: Position angle in degrees

    Returns:
    - xnew: x-coordinate of the source position
    - ynew: y-coordinate of the source position
    """
    ## Generate parametric theta values and the caustics at that theta

    # Get caustics and maximum radial distance
    c1, c2, maxr = getcaustics(b_I, q)

    ## Generate random points within a circle with radius maxr until you find one
    ## inside the caustic
    while 1:
        rgen = sqrt(np.random.rand(1)) * maxr
        tgen = np.random.rand(1) * (pi / 2.0)

        if rgen < c1(tgen) or rgen < c2(tgen):
            break

    ## Generate the positions in the first quadrant
    xret = rgen * cos(tgen)
    yret = rgen * sin(tgen)

    ## randomly assign a quadrant
    quadr = np.random.rand(1)
    if quadr < 0.5:
        xret = -xret
    quadr = np.random.rand(1)
    if quadr < 0.5:
        yret = -yret

    # Rotate the position by the given position angle
    rad = pa * pi / 180.0
    xnew = xret * cos(rad) - yret * sin(rad)
    ynew = xret * sin(rad) + yret * cos(rad)

    return xnew, ynew


def srcpos_bsisq(bsis, q, pa):
    """Get the source position within the SIS caustics.

    Parameters:
    - bsis: Einstein radius for a Singular Isothermal Sphere (SIS)
    - q: Projected axis ratio
    - pa: Position angle in degrees

    Returns:
    - xnew: x-coordinate of the source position
    - ynew: y-coordinate of the source position
    """

    # Get the source position using the SIE model
    xret, yret = srcpos_sie(bsis * sqrt(q), q, pa)

    return xret, yret

>>>>>>> 36ddfcc1

## Gives cross-section in units of bsis
def getcrosssect(bsis, q):
    """Calculates the angular cross-section in the units of the Singular Isothermal
    Sphere (SIS) Einstein radius.

    Parameters:
    - bsis: Einstein radius of the Singular Isothermal Sphere (SIS)
    - q: Projected axis ratio of the lens

    Returns:
    - result: Angular cross-sectional area in units of the SIS Einstein radius
    """

    # Convert SIS Einstein radius to SIE Einstein radius
    b_I = bsis * sqrt(q)

<<<<<<< HEAD
  # Convert SIS Einstein radius to SIE Einstein radius
  b_I = bsis * np.sqrt(q)

  ## Generate parametric theta values and the critical curve
  t = np.arange(0.0, np.pi / 2.0 + np.pi / 200.0, np.pi / 200.0)
  c1, c2, maxr = getcaustics(b_I, q)
=======
    ## Generate parametric theta values and the critical curve
    t = np.arange(0.0, pi / 2.0 + pi / 200.0, pi / 200.0)
    c1, c2, maxr = getcaustics(b_I, q)

    # Evaluate the radial distances
    r1 = c1(t)
    r2 = c2(t)
>>>>>>> 36ddfcc1

    # Ensure that r1 contains the maximum of r1 and r2
    for i in range(r1.size):
        r1[i] = max(r1[i], r2[i])

    # Create a new interpolated function for the cross-sectional area
    # We want to integrate \int_0^{2pi} 1/2 r^2(t) dt= 4 \int_0^{pi/2} 1/2 r^2(t) dt
    cnew = interp1d(t, 4 * 0.5 * r1 * r1)

<<<<<<< HEAD
  # Create a new interpolated function for the cross-sectional area
  # We want to integrate \int_0^{2pi} 1/2 r^2(t) dt= 4 \int_0^{pi/2} 1/2 r^2(t) dt
  cnew = interp1d(t, 4 * 0.5 * r1 * r1)
  
  # Integrate under the curve to find the total cross-sectional area
  result, err = quad(lambda x: cnew(x), 0.0, np.pi/2.0, epsrel=1.0E-3)
=======
    # Integrate under the curve to find the total cross-sectional area
    result, err = quad(lambda x: cnew(x), 0.0, pi / 2.0, epsrel=1.0e-3)

    # This is the angular area is in units^2 where units is the unit of b.
    return result
>>>>>>> 36ddfcc1


## Einstein radius in radians
def getreinst(zlens, zsrc, sigma, cosmo, constants):
    """Computes the Einstein radius of a lens in radians.

    Parameters:
    - zlens: Redshift of the lens
    - zsrc: Redshift of the background source
    - sigma: Velocity dispersion of the lens (in km/s)
    - cosmo: Cosmology used
    - constants: Dictionary containing physical constants used in calculations

    Returns:
    - reinst: Einstein radius in radians
    """

    if zsrc < zlens:
        return 0

    else:
        # Get the angular diameter distances
        Ds = (cosmo.angular_diameter_distance(zsrc) * cosmo.H(0) / 100).value
        Dds = (
            cosmo.angular_diameter_distance_z1z2(zlens, zsrc) * cosmo.H(0) / 100
        ).value

        # Compute the Einstein radius in radians
        reinst = 4 * pi * (sigma / constants.get("light_speed")) ** 2.0 * (Dds / Ds)

        return reinst

<<<<<<< HEAD
      # Compute the Einstein radius in radians
      reinst=4*np.pi*(sigma/constants.get('light_speed'))**2.*(Dds/Ds)
      
      return reinst
=======
>>>>>>> 36ddfcc1

## First note that the cross-section in sie just depends upon q where as the
## dependence on b_I can be easily predicted. As source redshift changes, only
## b_I changes. This implies we can initialize a cross-section spline which is a
## function of only q for a fiducial b_I.


def init_crosssect():
    """Initializes the cross-section spline interpolation from the Crosssect.dat
    file."""

    global cross_sect_spl, init_cs_spl

    # Print a message indicating the initialization process
    print("Initializing Cross-section")

    # Load data from the file 'Crosssect.dat'
    qi, csecti = np.loadtxt("Crosssect.dat", unpack=1)

    # Create a cubic spline interpolation function for the cross-section
    cross_sect_spl = interp1d(qi, csecti, kind="cubic")

    # Set the initialization flag to indicate that the spline is ready
    init_cs_spl = 1


def getcrosssect_num(bsis, q):
    """Get the cross-section in steradian using Einstein radius of SIS and projected
    axis ratio.

      Parameters:
    - bsis (float): The Einstein radius of the SIS (in radians).
    - q (float): The projected axis ratio of the lens.

<<<<<<< HEAD
    Returns:
  - float: The cross-section in steradian
  """
  global cross_sect_spl,init_cs_spl
  
  if(q > 0.999):
      q = 0.999
  if(q < 0.1):
      q = 0.1
  if(init_cs_spl == 0):
    init_crosssect()

  b_I = bsis * np.sqrt(q)

  # Compute the cross-section using the spline interpolation and return the result
  return cross_sect_spl(q) * (b_I/ fid_b_I) **2
=======
      Returns:
    - float: The cross-section in steradian
    """
    global cross_sect_spl, init_cs_spl

    if q > 0.999:
        q = 0.999
    if q < 0.1:
        q = 0.1
    if init_cs_spl == 0:
        init_crosssect()

    b_I = bsis * sqrt(q)

    # Compute the cross-section using the spline interpolation and return the result
    return cross_sect_spl(q) * (b_I / fid_b_I) ** 2
>>>>>>> 36ddfcc1
<|MERGE_RESOLUTION|>--- conflicted
+++ resolved
@@ -1,7 +1,10 @@
 #!/usr/bin/env python
+#from math import *
+#from pylab import *
 from scipy.interpolate import interp1d
 from scipy.integrate import quad
 import numpy as np
+
 
 """
 This script provides a random source position which lies within the caustic
@@ -38,15 +41,14 @@
 
 
 # define a fiducial value of Einstein radius used in scaling cross-sectional calculations, do not change this value
-fid_b_I = 10.0
-
-# set initial cross-section flag = 0
+fid_b_I = 10.0 
+
+#set initial cross-section flag = 0
 init_cs_spl = 0
 
-# set initial cross-section cubic spline interpolation flag = 0
+#set initial cross-section cubic spline interpolation flag = 0
 cross_sect_spl = 0
 
-<<<<<<< HEAD
 def getcaustics(b_I,q):
   """
   Calculate the caustics for a Singular Isothermal Ellipsoid (SIE) lens model.
@@ -186,208 +188,49 @@
   xret,yret=srcpos_sie(bsis*np.sqrt(q),q,pa)
 
   return xret,yret
-=======
-
-def getcaustics(b_I, q):
-    """Calculate the caustics for a Singular Isothermal Ellipsoid (SIE) lens model.
-
-    Parameters:
-    - b_I: Einstein radius of the SIE
-    - q: Projected axis ratio
-
-    Returns:
-    - c1: Spline function for the tangential caustic
-    - c2: Spline function for the radial caustic
-    - maxr: Maximum radial distance between the caustics and the origin
-    """
-
-    ## Do not change the next line or face consequences
-    t = np.arange(0.0, pi / 2.0 + pi / 100.0, pi / 200.0)
-
-    den = (1 + q**2) - (1 - q**2) * np.cos(2 * t)
-
-    # Calculate the radial distance for the caustics
-    r = sqrt(2.0) * b_I / np.sqrt(den)
-
-    # Compute the coordinates for the caustics
-    x = r * np.cos(t)
-    y = r * np.sin(t)
-
-    ## Generate the parametric function for the tangential caustic
-    xi = np.sqrt(2.0 * (1 - q**2) / den)
-    u = np.cos(t) * r
-    v = np.sin(t) * r
-    if q != 1.0:
-        u = u - b_I * np.arctan(xi * np.cos(t)) / sqrt(1 - q**2)
-        v = v - b_I * np.arctanh(xi * np.sin(t)) / sqrt(1 - q**2)
-
-    ## Generate the parametric function for the radial caustic
-    up = b_I * 0.0
-    vp = b_I * 0.0
-    if q != 1.0:
-        up = -b_I * np.arctan(xi * np.cos(t)) / sqrt(1 - q**2)
-        vp = -b_I * np.arctanh(xi * np.sin(t)) / sqrt(1 - q**2)
-
-    # Set up splines for the tangential and radial caustic
-    r1 = np.sqrt(u**2 + v**2)
-    r2 = np.sqrt(up**2 + vp**2)
-
-    # Calculate the angles for the tangential and radial caustics
-    t1 = [0.0] * u.size
-    t2 = [0.0] * up.size
-    for ii in range(u.size):
-        if u[ii] == 0.0:
-            t1[ii] = np.pi / 2.0
-        else:
-            t1[ii] = np.arctan(np.abs(v[ii] / u[ii]))
-        if t[ii] > pi / 2.0:
-            t1[ii] = pi - t1[ii]
-
-    for ii in range(up.size):
-        if up[ii] == 0.0:
-            t2[ii] = np.pi / 2.0
-        else:
-            t2[ii] = np.arctan(np.abs(vp[ii] / up[ii]))
-        if t[ii] > pi / 2.0:
-            t2[ii] = pi - t2[ii]
-
-    # Create cubic splines for the tangential and radial caustics
-    c1 = interp1d(t1, r1, kind="cubic")
-    c2 = interp1d(t2, r2, kind="cubic")
-
-    # determine the maximum radial distance between the caustics and the origin
-    maxr = np.max([r1, r2])
-
-    return c1, c2, maxr
-
-
-## Given the SIE caustics, get the source position
-def srcpos_sie(b_I, q, pa):
-    """Get the source position within the SIE caustics.
-
-    Parameters:
-    - b_I: Einstein radius of the SIE
-    - q: Projected axis ratio
-    - pa: Position angle in degrees
-
-    Returns:
-    - xnew: x-coordinate of the source position
-    - ynew: y-coordinate of the source position
-    """
-    ## Generate parametric theta values and the caustics at that theta
-
-    # Get caustics and maximum radial distance
-    c1, c2, maxr = getcaustics(b_I, q)
-
-    ## Generate random points within a circle with radius maxr until you find one
-    ## inside the caustic
-    while 1:
-        rgen = sqrt(np.random.rand(1)) * maxr
-        tgen = np.random.rand(1) * (pi / 2.0)
-
-        if rgen < c1(tgen) or rgen < c2(tgen):
-            break
-
-    ## Generate the positions in the first quadrant
-    xret = rgen * cos(tgen)
-    yret = rgen * sin(tgen)
-
-    ## randomly assign a quadrant
-    quadr = np.random.rand(1)
-    if quadr < 0.5:
-        xret = -xret
-    quadr = np.random.rand(1)
-    if quadr < 0.5:
-        yret = -yret
-
-    # Rotate the position by the given position angle
-    rad = pa * pi / 180.0
-    xnew = xret * cos(rad) - yret * sin(rad)
-    ynew = xret * sin(rad) + yret * cos(rad)
-
-    return xnew, ynew
-
-
-def srcpos_bsisq(bsis, q, pa):
-    """Get the source position within the SIS caustics.
-
-    Parameters:
-    - bsis: Einstein radius for a Singular Isothermal Sphere (SIS)
-    - q: Projected axis ratio
-    - pa: Position angle in degrees
-
-    Returns:
-    - xnew: x-coordinate of the source position
-    - ynew: y-coordinate of the source position
-    """
-
-    # Get the source position using the SIE model
-    xret, yret = srcpos_sie(bsis * sqrt(q), q, pa)
-
-    return xret, yret
-
->>>>>>> 36ddfcc1
 
 ## Gives cross-section in units of bsis
-def getcrosssect(bsis, q):
-    """Calculates the angular cross-section in the units of the Singular Isothermal
-    Sphere (SIS) Einstein radius.
-
-    Parameters:
-    - bsis: Einstein radius of the Singular Isothermal Sphere (SIS)
-    - q: Projected axis ratio of the lens
-
-    Returns:
-    - result: Angular cross-sectional area in units of the SIS Einstein radius
-    """
-
-    # Convert SIS Einstein radius to SIE Einstein radius
-    b_I = bsis * sqrt(q)
-
-<<<<<<< HEAD
+def getcrosssect(bsis,q):
+  """
+  Calculates the angular cross-section in the units of the Singular Isothermal Sphere (SIS) Einstein radius.
+
+  Parameters:
+  - bsis: Einstein radius of the Singular Isothermal Sphere (SIS)
+  - q: Projected axis ratio of the lens
+
+  Returns:
+  - result: Angular cross-sectional area in units of the SIS Einstein radius
+  """
+
   # Convert SIS Einstein radius to SIE Einstein radius
   b_I = bsis * np.sqrt(q)
 
   ## Generate parametric theta values and the critical curve
   t = np.arange(0.0, np.pi / 2.0 + np.pi / 200.0, np.pi / 200.0)
   c1, c2, maxr = getcaustics(b_I, q)
-=======
-    ## Generate parametric theta values and the critical curve
-    t = np.arange(0.0, pi / 2.0 + pi / 200.0, pi / 200.0)
-    c1, c2, maxr = getcaustics(b_I, q)
-
-    # Evaluate the radial distances
-    r1 = c1(t)
-    r2 = c2(t)
->>>>>>> 36ddfcc1
-
-    # Ensure that r1 contains the maximum of r1 and r2
-    for i in range(r1.size):
-        r1[i] = max(r1[i], r2[i])
-
-    # Create a new interpolated function for the cross-sectional area
-    # We want to integrate \int_0^{2pi} 1/2 r^2(t) dt= 4 \int_0^{pi/2} 1/2 r^2(t) dt
-    cnew = interp1d(t, 4 * 0.5 * r1 * r1)
-
-<<<<<<< HEAD
+
+  # Evaluate the radial distances
+  r1 = c1(t)
+  r2 = c2(t)
+
+  # Ensure that r1 contains the maximum of r1 and r2
+  for i in range(r1.size):
+    r1[i] = max(r1[i],r2[i])
+
   # Create a new interpolated function for the cross-sectional area
   # We want to integrate \int_0^{2pi} 1/2 r^2(t) dt= 4 \int_0^{pi/2} 1/2 r^2(t) dt
   cnew = interp1d(t, 4 * 0.5 * r1 * r1)
   
   # Integrate under the curve to find the total cross-sectional area
   result, err = quad(lambda x: cnew(x), 0.0, np.pi/2.0, epsrel=1.0E-3)
-=======
-    # Integrate under the curve to find the total cross-sectional area
-    result, err = quad(lambda x: cnew(x), 0.0, pi / 2.0, epsrel=1.0e-3)
-
-    # This is the angular area is in units^2 where units is the unit of b.
-    return result
->>>>>>> 36ddfcc1
-
+
+  #This is the angular area is in units^2 where units is the unit of b. 
+  return result
 
 ## Einstein radius in radians
-def getreinst(zlens, zsrc, sigma, cosmo, constants):
-    """Computes the Einstein radius of a lens in radians.
+def getreinst(zlens,zsrc,sigma,cosmo,constants):
+    """
+    Computes the Einstein radius of a lens in radians.
 
     Parameters:
     - zlens: Redshift of the lens
@@ -400,63 +243,52 @@
     - reinst: Einstein radius in radians
     """
 
-    if zsrc < zlens:
-        return 0
+    if(zsrc<zlens):
+       return 0
 
     else:
-        # Get the angular diameter distances
-        Ds = (cosmo.angular_diameter_distance(zsrc) * cosmo.H(0) / 100).value
-        Dds = (
-            cosmo.angular_diameter_distance_z1z2(zlens, zsrc) * cosmo.H(0) / 100
-        ).value
-
-        # Compute the Einstein radius in radians
-        reinst = 4 * pi * (sigma / constants.get("light_speed")) ** 2.0 * (Dds / Ds)
-
-        return reinst
-
-<<<<<<< HEAD
+      # Get the angular diameter distances
+      Ds= (cosmo.angular_diameter_distance(zsrc)*cosmo.H(0)/100).value
+      Dds=(cosmo.angular_diameter_distance_z1z2(zlens,zsrc)*cosmo.H(0)/100).value
+
       # Compute the Einstein radius in radians
       reinst=4*np.pi*(sigma/constants.get('light_speed'))**2.*(Dds/Ds)
       
       return reinst
-=======
->>>>>>> 36ddfcc1
 
 ## First note that the cross-section in sie just depends upon q where as the
 ## dependence on b_I can be easily predicted. As source redshift changes, only
 ## b_I changes. This implies we can initialize a cross-section spline which is a
 ## function of only q for a fiducial b_I.
 
-
 def init_crosssect():
-    """Initializes the cross-section spline interpolation from the Crosssect.dat
-    file."""
-
-    global cross_sect_spl, init_cs_spl
-
-    # Print a message indicating the initialization process
-    print("Initializing Cross-section")
-
-    # Load data from the file 'Crosssect.dat'
-    qi, csecti = np.loadtxt("Crosssect.dat", unpack=1)
-
-    # Create a cubic spline interpolation function for the cross-section
-    cross_sect_spl = interp1d(qi, csecti, kind="cubic")
-
-    # Set the initialization flag to indicate that the spline is ready
-    init_cs_spl = 1
+  """
+  Initializes the cross-section spline interpolation from the Crosssect.dat file.
+  """
+
+  global cross_sect_spl, init_cs_spl
+
+  # Print a message indicating the initialization process
+  print("Initializing Cross-section")
+
+  # Load data from the file 'Crosssect.dat'
+  qi,csecti=np.loadtxt("Crosssect.dat",unpack=1)
+
+  # Create a cubic spline interpolation function for the cross-section
+  cross_sect_spl=interp1d(qi,csecti,kind='cubic')
+
+  # Set the initialization flag to indicate that the spline is ready
+  init_cs_spl=1
 
 
 def getcrosssect_num(bsis, q):
-    """Get the cross-section in steradian using Einstein radius of SIS and projected
-    axis ratio.
-
-      Parameters:
-    - bsis (float): The Einstein radius of the SIS (in radians).
-    - q (float): The projected axis ratio of the lens.
-
-<<<<<<< HEAD
+  """
+  Get the cross-section in steradian using Einstein radius of SIS and projected axis ratio
+
+    Parameters:
+  - bsis (float): The Einstein radius of the SIS (in radians).
+  - q (float): The projected axis ratio of the lens.
+
     Returns:
   - float: The cross-section in steradian
   """
@@ -473,21 +305,3 @@
 
   # Compute the cross-section using the spline interpolation and return the result
   return cross_sect_spl(q) * (b_I/ fid_b_I) **2
-=======
-      Returns:
-    - float: The cross-section in steradian
-    """
-    global cross_sect_spl, init_cs_spl
-
-    if q > 0.999:
-        q = 0.999
-    if q < 0.1:
-        q = 0.1
-    if init_cs_spl == 0:
-        init_crosssect()
-
-    b_I = bsis * sqrt(q)
-
-    # Compute the cross-section using the spline interpolation and return the result
-    return cross_sect_spl(q) * (b_I / fid_b_I) ** 2
->>>>>>> 36ddfcc1
