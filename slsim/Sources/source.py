from slsim.Sources.SourceVariability.variability import (
    Variability,
    reprocess_with_lamppost_model,
)
import numpy as np

# from slsim.Sources.simple_supernova_lightcurve import SimpleSupernovaLightCurve
from astropy.table import Column, Table
from slsim.Sources import (
    random_supernovae,
    agn,
)
from slsim.Util.param_util import ellipticity_slsim_to_lenstronomy


class Source(object):
    """This class provides source dictionary and variable magnitude of an individual
    source."""

    def __init__(
        self,
        source_dict,
        variability_model=None,
        kwargs_variability=None,
        sn_type=None,
        sn_absolute_mag_band=None,
        sn_absolute_zpsys=None,
        cosmo=None,
        lightcurve_time=None,
        sn_modeldir=None,
    ):
        """
        :param source_dict: Source properties
        :type source_dict: dict
        :param variability_model: keyword for variability model to be used. This is an
         input for the Variability class.
        :type variability_model: str
        :param kwargs_variability: Keyword arguments for variability class.
         This is associated with an input for Variability class. By using these key
         words, code search for quantities in source_dict with these names and creates
         a dictionary and this dict should be passed to the Variability class.
        :type kwargs_variability: list of str
        :param sn_type: Supernova type (Ia, Ib, Ic, IIP, etc.)
        :type sn_type: str
        :param sn_absolute_mag_band: Band used to normalize to absolute magnitude
        :type sn_absolute_mag_band: str or `~sncosmo.Bandpass`
        :param sn_absolute_zpsys: Optional, AB or Vega (AB default)
        :type sn_absolute_zpsys: str
        :param lightcurve_time: observation time array for lightcurve in unit of days.
        :type lightcurve_time: array
        :param sn_modeldir: sn_modeldir is the path to the directory containing files
         needed to initialize the sncosmo.model class. For example,
         sn_modeldir = 'C:/Users/username/Documents/SALT3.NIR_WAVEEXT'. These data can
         be downloaded from https://github.com/LSST-strong-lensing/data_public .
         For more detail, please look at the documentation of RandomizedSupernovae
         class.
        :type sn_modeldir: str
        :param kwargs_agn_model: optional dictionary containing parameters to set up an AGN
         model. kwargs may be found in the agn class.
        """
        self.source_dict = source_dict
        self.variability_model = variability_model
        self.kwargs_variability = kwargs_variability
        self.sn_type = sn_type
        self.sn_absolute_mag_band = sn_absolute_mag_band
        self.sn_absolute_zpsys = sn_absolute_zpsys
        self.cosmo = cosmo
        self.lightcurve_time = lightcurve_time
        self.sn_modeldir = sn_modeldir

    @property
    def kwargs_variability_extracted(self):
        if self.kwargs_variability is not None:
            ##Here we prepare variability class on the basis of given
            # kwargs_variability.
            kwargs_variab_extracted = {}
            kwargs_variability_list = ["supernovae_lightcurve", "agn_lightcurve"]

            joint_set = set(kwargs_variability_list) & set(self.kwargs_variability)
            for element in joint_set:

                # With this condition we call lightcurve generator class and prepare
                # variability class.
                # if any(
                #    element in kwargs_variability_list
                #    for element in list(self.kwargs_variability)
                # ):

                z = self.source_dict["z"]
                if self.cosmo is None:
                    raise ValueError(
                        "Cosmology cannot be None for Supernova class. Please"
                        "provide a suitable astropy cosmology."
                    )
                if element == "supernovae_lightcurve":
                    lightcurve_class = random_supernovae.RandomizedSupernova(
                        sn_type=self.sn_type,
                        redshift=z,
                        absolute_mag=None,
                        absolute_mag_band=self.sn_absolute_mag_band,
                        mag_zpsys=self.sn_absolute_zpsys,
                        cosmo=self.cosmo,
                        modeldir=self.sn_modeldir,
                    )
<<<<<<< HEAD

                    for element in list(self.kwargs_variability):
                        # if lsst filter is being used
                        if element in [
                            "r",
                            "i",
                            "g",
                            "F062",
                            "F087",
                            "F106",
                            "F129",
                            "F158",
                            "F184",
                            "F146",
                            "F213",
                        ]:
                            if element in ["r", "i", "g"]:
                                provided_band = "lsst" + element
                            else:
                                provided_band = element
                            name = "ps_mag_" + element
                            times = self.lightcurve_time
                            magnitudes = lightcurve_class.get_apparent_magnitude(
                                time=times,
                                band=provided_band,
                                zpsys=self.sn_absolute_zpsys,
                            )
                            new_column = Column([float(min(magnitudes))], name=name)
                            self._source_dict = Table(self.source_dict)
                            self._source_dict.add_column(new_column)
                            self.source_dict = self._source_dict[0]
                            kwargs_variab_extracted[element] = {
                                "MJD": times,
                                name: magnitudes,
                            }

                elif element == "agn_lightcurve":

                    # Get the dict object from the astropy.table.column
                    self.agn_kwarg_dict = self.source_dict["kwargs_agn_model"].data[0][
                        0
                    ]

                    # Populate "none" for optional keys in this dict
                    optional_keys = ["random_seed", "input_agn_bounds_dict"]
                    for opt_key in optional_keys:
                        if opt_key not in self.agn_kwarg_dict.keys():
                            self.agn_kwarg_dict[opt_key] = None

                    # Create the agn object
                    agn_class = agn.RandomAgn(
                        self.source_dict["i_band_mag"],
                        self.source_dict["z"],
                        cosmo=self.cosmo,
                        **self.agn_kwarg_dict
                    )

                    # Get mean mags across LSST filters
                    # Fix to eventually give the user power to choose other surveys
                    mean_magnitudes = agn_class.get_mean_mags("lsst")

                    # These are lsst filters, hard coded in for now. Fix later.
                    filters = ["u", "g", "r", "i", "z", "y"]
                    for index, band in enumerate(filters):

                        # Define name for point source mags
                        filter_name = "ps_mag_" + band

                        # Again, lsst filters hard coded in. Fix later.
                        agn_class.variable_disk.reprocessing_kwargs[
                            "speclite_filter"
                        ] = ("lsst2023-" + band)

                        agn_class.variable_disk.driving_signal_kwargs[
                            "mean_magnitude"
                        ] = mean_magnitudes[index]

                        reprocessed_lightcurve = reprocess_with_lamppost_model(
                            agn_class.variable_disk
=======
                for element in list(self.kwargs_variability):
                    # if lsst filter is being used
                    if element in [
                        "r",
                        "i",
                        "g",
                        "z",
                        "y",
                        "F062",
                        "F087",
                        "F106",
                        "F129",
                        "F158",
                        "F184",
                        "F146",
                        "F213",
                    ]:
                        if element in ["r", "i", "g", "z", "y"]:
                            provided_band = "lsst" + element
                        else:
                            provided_band = element
                        name = "ps_mag_" + element
                        times = self.lightcurve_time
                        magnitudes = lightcurve_class.get_apparent_magnitude(
                            time=times, band=provided_band, zpsys=self.sn_absolute_zpsys
>>>>>>> 9314fb96
                        )

                        times = reprocessed_lightcurve["MJD"]
                        magnitudes = reprocessed_lightcurve["ps_mag_lsst2023-" + band]

                        new_column = Column([float(min(magnitudes))], name=filter_name)

                        self._source_dict = Table(self.source_dict)
                        self._source_dict.add_column(new_column)
                        self.source_dict = self._source_dict[0]

                        # Stores the variable light curve for each band
                        kwargs_variab_extracted[band] = {
                            "MJD": times,
                            filter_name: magnitudes,
                        }

            if "MJD" in self.kwargs_variability:
                # With this condition we extract values for kwargs_variability from the
                # given source dict and prepar variability class. Here, we expect
                # lightcurve in a source catalog and kwargs_variability should contain
                # "MJD" and "ps_mag_" + band as key.
                mag_key = []
                time_key = []
                for key in self.kwargs_variability:
                    if key.startswith("ps_mag_"):
                        mag_key.append(key)
                    else:
                        time_key.append(key)
                for element in mag_key:
                    suffix = element.split("ps_mag_")[1]
                    if element in self.source_dict.colnames:
                        if (
                            isinstance(self.source_dict[element], np.ndarray)
                            and self.source_dict[element].ndim == 2
                            and self.source_dict[element].shape[0] == 1
                        ):
                            kwargs_variab_extracted[suffix] = {
                                time_key[0]: self.source_dict[time_key[0]].reshape(-1),
                                element: self.source_dict[element].reshape(-1),
                            }
                        else:
                            kwargs_variab_extracted[suffix] = {
                                time_key[0]: self.source_dict[time_key[0]],
                                element: self.source_dict[element],
                            }
                    else:
                        raise ValueError(
                            "given keyword %s is not in the source catalog." % element
                        )
            else:
                for element in self.kwargs_variability:
                    if element in self.source_dict.colnames:
                        kwargs_variab_extracted[element] = self.source_dict[element]
                    else:
                        raise ValueError(
                            "given keyword %s is not in the source catalog." % element
                        )
        else:
            # self.variability_class = None
            kwargs_variab_extracted = None
        return kwargs_variab_extracted

    @property
    def redshift(self):
        """Returns source redshift."""

        return self.source_dict["z"]

    @property
    def n_sersic(self):
        """Returns sersic index of the source."""

        return self.source_dict["n_sersic"]

    @property
    def angular_size(self):
        """Returns angular size of the source."""

        return self.source_dict["angular_size"]

    @property
    def ellipticity(self):
        """Returns ellipticity components of source.
        Defined as:

        .. math::
            e1 = \\frac{1-q}{1+q} * cos(2 \\phi)
            e2 = \\frac{1-q}{1+q} * sin(2 \\phi)

        with q being the minor-to-major axis ratio.
        """

        return float(self.source_dict["e1"]), float(self.source_dict["e2"])

    def point_source_magnitude(self, band, image_observation_times=None):
        """Get the magnitude of the point source in a specific band.

        :param band: Imaging band
        :type band: str
        :param image_observation_times: Images observation time for an image.
        :return: Magnitude of the point source in the specified band
        :rtype: float
        """

        if not hasattr(self, "kwargs_variab_dict"):
            self.kwargs_variab_dict = self.kwargs_variability_extracted
        column_names = self.source_dict.colnames
        if "ps_mag_" + band not in column_names:
            raise ValueError("required parameter is missing in the source dictionary.")
        else:
            band_string = "ps_mag_" + band
        if self.kwargs_variab_dict is not None:
            if band in self.kwargs_variab_dict.keys():
                kwargs_variab_band = self.kwargs_variab_dict[band]
            else:
                kwargs_variab_band = self.kwargs_variab_dict
            self.variability_class = Variability(
                self.variability_model, **kwargs_variab_band
            )
        else:
            self.variability_class = None
        if image_observation_times is not None:
            if self.variability_class is not None:
                variable_mag = self.variability_class.variability_at_time(
                    image_observation_times
                )
                return variable_mag
            else:
                raise ValueError(
                    "variability model is not provided. Please include"
                    "one of the variability models in your kwargs_variability."
                )
        else:
            source_mag = self.source_dict[band_string]
            if (
                isinstance(source_mag, np.ndarray)
                and source_mag.ndim == 2
                and source_mag.shape[0] == 1
            ):
                return source_mag.reshape(-1)
            else:
                return source_mag

    def extended_source_magnitude(self, band):
        """Get the magnitude of the extended source in a specific band.

        :param band: Imaging band
        :type band: str
        :return: Magnitude of the extended source in the specified band
        :rtype: float
        """
        column_names = self.source_dict.colnames
        if "mag_" + band not in column_names:
            raise ValueError("required parameter is missing in the source dictionary.")
        else:
            band_string = "mag_" + band
        source_mag = self.source_dict[band_string]
        return source_mag

    def extended_source_position(self, center_lens, draw_area):
        """Extended source position. If not present from the catalog, it is drawn
        uniformly within the circle of the test area centered on the deflector position.

        :param center_lens: center of the deflector.
         Eg: np.array([center_x_lens, center_y_lens])
        :param draw_area: The area of the test region from which we randomly draw a
         source position. Eg: 4*pi.
        :return: [x_pos, y_pos]
        """

        if not hasattr(self, "_center_source"):
            # Define the radius of the test area circle
            test_area_radius = np.sqrt(draw_area / np.pi)
            # Randomly generate a radius within the test area circle
            r = np.sqrt(np.random.random()) * test_area_radius
            theta = 2 * np.pi * np.random.random()
            # Convert polar coordinates to cartesian coordinates
            center_x_source = center_lens[0] + r * np.cos(theta)
            center_y_source = center_lens[1] + r * np.sin(theta)
            self._center_source = np.array([center_x_source, center_y_source])
        return self._center_source

    def point_source_position(self, center_lens, draw_area):
        """Point source position. point source could be at the center of the extended
        source or it can be off from center of the extended source. In the absence of a
        point source, this is the center of the extended source.

        :param center_lens: center of the deflector.
         Eg: np.array([center_x_lens, center_y_lens])
        :param draw_area: The area of the test region from which we randomly draw a
         source position. Eg: 4*pi.
        :return: [x_pos, y_pos]
        """

        extended_source_center = self.extended_source_position(center_lens, draw_area)

        if "ra_off" in self.source_dict.colnames:
            center_x_point_source = extended_source_center[0] + float(
                self.source_dict["ra_off"]
            )
            center_y_point_source = extended_source_center[1] + float(
                self.source_dict["dec_off"]
            )
            self._center_point_source = np.array(
                [center_x_point_source, center_y_point_source]
            )
            return self._center_point_source
        return extended_source_center

    def kwargs_extended_source_light(
        self, center_lens, draw_area, band=None, light_profile_str="single_sersic"
    ):
        """Provides dictionary of keywords for the source light model(s). Kewords used
        are in lenstronomy conventions.

        :param band: Imaging band
        :param light_profile_str: number of light_profile
        :type light_profile_str: str . eg: "single_sersic" or "double_sersic".
        :return: dictionary of keywords for the source light model(s)
        """
        if band is None:
            mag_source = 1
        else:
            mag_source = self.extended_source_magnitude(band=band)
        center_source = self.extended_source_position(
            center_lens=center_lens, draw_area=draw_area
        )
        if light_profile_str == "single_sersic":
            size_source_arcsec = float(self.angular_size)
            e1_light_source_lenstronomy, e2_light_source_lenstronomy = (
                ellipticity_slsim_to_lenstronomy(
                    e1_slsim=self.ellipticity[0], e2_slsim=self.ellipticity[1]
                )
            )
            kwargs_extended_source = [
                {
                    "magnitude": mag_source,
                    "R_sersic": size_source_arcsec,
                    "n_sersic": float(self.n_sersic),
                    "e1": e1_light_source_lenstronomy,
                    "e2": e2_light_source_lenstronomy,
                    "center_x": center_source[0],
                    "center_y": center_source[1],
                }
            ]
        elif light_profile_str == "double_sersic":
            # w0 and w1 are the weight of the n=1 and n=4 sersic component.
            if "w0" in self.source_dict.colnames or "w1" in self.source_dict.colnames:
                w0 = self.source_dict["w0"]
                w1 = self.source_dict["w1"]
            else:
                raise ValueError("weight of the light profile should be provided.")
            flux = 10 ** (-mag_source / 2.5)
            mag_source0 = -2.5 * np.log10(w0 * flux)
            mag_source1 = -2.5 * np.log10(w1 * flux)
            size_source_arcsec0 = float(self.source_dict["angular_size0"])
            size_source_arcsec1 = float(self.source_dict["angular_size1"])
            e1_light_source_1_lenstronomy, e2_light_source_1_lenstronomy = (
                ellipticity_slsim_to_lenstronomy(
                    e1_slsim=float(self.source_dict["e0_1"]),
                    e2_slsim=float(self.source_dict["e0_2"]),
                )
            )
            e1_light_source_2_lenstronomy, e2_light_source_2_lenstronomy = (
                ellipticity_slsim_to_lenstronomy(
                    e1_slsim=float(self.source_dict["e1_1"]),
                    e2_slsim=float(self.source_dict["e1_2"]),
                )
            )
            kwargs_extended_source = [
                {
                    "magnitude": mag_source0,
                    "R_sersic": size_source_arcsec0,
                    "n_sersic": float(self.source_dict["n_sersic_0"]),
                    "e1": e1_light_source_1_lenstronomy,
                    "e2": e2_light_source_1_lenstronomy,
                    "center_x": center_source[0],
                    "center_y": center_source[1],
                },
                {
                    "magnitude": mag_source1,
                    "R_sersic": size_source_arcsec1,
                    "n_sersic": float(self.source_dict["n_sersic_1"]),
                    "e1": e1_light_source_2_lenstronomy,
                    "e2": e2_light_source_2_lenstronomy,
                    "center_x": center_source[0],
                    "center_y": center_source[1],
                },
            ]
        else:
            raise ValueError("Provided sersic profile is not supported.")
        return kwargs_extended_source<|MERGE_RESOLUTION|>--- conflicted
+++ resolved
@@ -102,7 +102,6 @@
                         cosmo=self.cosmo,
                         modeldir=self.sn_modeldir,
                     )
-<<<<<<< HEAD
 
                     for element in list(self.kwargs_variability):
                         # if lsst filter is being used
@@ -182,33 +181,6 @@
 
                         reprocessed_lightcurve = reprocess_with_lamppost_model(
                             agn_class.variable_disk
-=======
-                for element in list(self.kwargs_variability):
-                    # if lsst filter is being used
-                    if element in [
-                        "r",
-                        "i",
-                        "g",
-                        "z",
-                        "y",
-                        "F062",
-                        "F087",
-                        "F106",
-                        "F129",
-                        "F158",
-                        "F184",
-                        "F146",
-                        "F213",
-                    ]:
-                        if element in ["r", "i", "g", "z", "y"]:
-                            provided_band = "lsst" + element
-                        else:
-                            provided_band = element
-                        name = "ps_mag_" + element
-                        times = self.lightcurve_time
-                        magnitudes = lightcurve_class.get_apparent_magnitude(
-                            time=times, band=provided_band, zpsys=self.sn_absolute_zpsys
->>>>>>> 9314fb96
                         )
 
                         times = reprocessed_lightcurve["MJD"]
