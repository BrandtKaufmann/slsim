--- conflicted
+++ resolved
@@ -501,14 +501,8 @@
         return extended_source_center
 
     def kwargs_extended_source_light(self, center_lens, draw_area, band=None):
-<<<<<<< HEAD
-        """Provides dictionary of keywords for the source light model(s). Keywords used
-        are in lenstronomy conventions.
-        Provids dictionary of keywords for the source light model(s). 
-=======
         """Provides dictionary of keywords for the source light model(s).
         Kewords used are in lenstronomy conventions.
->>>>>>> 58f23959
 
         :param center_lens: center of the deflector.
          Eg: np.array([center_x_lens, center_y_lens])
@@ -627,15 +621,8 @@
             elif self.light_profile == "interpolated":
                 source_models_list = ["INTERPOL"]
             else:
-<<<<<<< HEAD
                 raise ValueError("Provided sersic profile is not supported. "
                             "Supported profiles are single_sersic, double_sersic and interpolated.")
-=======
-                raise ValueError(
-                    "Provided sersic profile is not supported. "
-                    "Supported profiles are single_sersic and double_sersic."
-                )
->>>>>>> 58f23959
         else:
             source_models_list = None
         return source_models_list
