import numpy as np
from astropy.table import Table, vstack
from astropy.table import Column
from slsim.image_simulation import (
    sharp_image,
    lens_image,
    lens_image_series,
)
from slsim.Util.param_util import transformmatrix_to_pixelscale
from scipy import interpolate
from slsim.image_simulation import point_source_coordinate_properties
import lenstronomy.Util.util as util
import lenstronomy.Util.kernel_util as kernel_util

try:
    import lsst.geom as geom
    from lsst.pipe.tasks.insertFakes import _add_fake_sources
    from lsst.rsp import get_tap_service
    from lsst.afw.math import Warper
    import galsim
except ModuleNotFoundError:
    lsst = None
    galsim = None

"""
This module provides necessary functions to inject lenses to the dp0 data. For this, it 
uses some of the packages provided by the LSST Science Pipeline.
"""


def DC2_cutout(ra, dec, num_pix, butler, band):
    """Draws a cutout from the DC2 data based on the given ra, dec pair. For this, one
    needs to provide a butler to this function. To initiate Butler, you need to specify
    data configuration and collection of the data.

    :param ra: ra for the cutout
    :param dec: dec for the cutout
    :param num_pix: number of pixel for the cutout
    :param delta_pix: pixel scale for the lens image
    :param butler: butler object
    :param: band: image band
    :returns: cutout image
    """
    skymap = butler.get("skyMap")
    point = geom.SpherePoint(ra, dec, geom.degrees)
    cutout_size = geom.ExtentI(num_pix, num_pix)
    # print(cutout_size)

    # Read this from the table we have at hand...
    tract_Info = skymap.findTract(point)
    patch_Info = tract_Info.findPatch(point)
    my_tract = tract_Info.tract_id
    my_patch = patch_Info.getSequentialIndex()
    xy = geom.PointI(tract_Info.getWcs().skyToPixel(point))
    bbox = geom.BoxI(xy - cutout_size // 2, cutout_size)
    coadd_Id_r = {"tract": my_tract, "patch": my_patch, "band": band}
    coadd_cut_r = butler.get("deepCoadd", parameters={"bbox": bbox}, dataId=coadd_Id_r)
    return coadd_cut_r


def lens_inejection(
    lens_pop, num_pix, delta_pix, butler, ra, dec, lens_cut=None, flux=None
):
    """Chooses a random lens from the lens population and injects it to a DC2 cutout
    image. For this one needs to provide a butler to this function. To initiate Butler,
    you need to specify data configuration and collection of the data.

    :param lens_pop: lens population from slsim
    :param num_pix: number of pixel for the cutout
    :param delta_pix: pixel scale for the lens image
    :param butler: butler object
    :param ra: ra for the cutout
    :param dec: dec for the cutout
    :param lens_cut: list of criteria for lens selection
    :param flux: flux need to be asigned to the lens image. It sould be None
    :param: path: path to save the output
    :returns: An astropy table containing Injected lens in r-band, DC2 cutout image in
        r-band, cutout image with injected lens in r, g , and i band
    """
    # lens = sim_lens
    if lens_cut is None:
        kwargs_lens_cut = {}
    else:
        kwargs_lens_cut = lens_cut

    rgb_band_list = ["r", "g", "i"]
    lens_class = lens_pop.select_lens_at_random(**kwargs_lens_cut)
    skymap = butler.get("skyMap")
    point = geom.SpherePoint(ra, dec, geom.degrees)
    cutoutSize = geom.ExtentI(num_pix, num_pix)
    # Read this from the table we have at hand
    tractInfo = skymap.findTract(point)
    patchInfo = tractInfo.findPatch(point)
    my_tract = tractInfo.tract_id
    my_patch = patchInfo.getSequentialIndex()
    xy = geom.PointI(tractInfo.getWcs().skyToPixel(point))
    bbox = geom.BoxI(xy - cutoutSize // 2, cutoutSize)
    injected_final_image = []
    # band_report = []
    box_center = []
    cutout_image = []
    lens_image = []
    for band in rgb_band_list:
        coaddId_r = {"tract": my_tract, "patch": my_patch, "band": band}

        # coadd cutout image
        coadd_cut_r = butler.get(
            "deepCoadd", parameters={"bbox": bbox}, dataId=coaddId_r
        )
        lens = sharp_image(
            lens_class=lens_class,
            band=band,
            mag_zero_point=27,
            delta_pix=delta_pix,
            num_pix=num_pix,
        )
        if flux is None:
            gsobj = galsim.InterpolatedImage(
                galsim.Image(lens), scale=delta_pix, normalization="flux"
            )
        else:
            gsobj = galsim.InterpolatedImage(
                galsim.Image(lens), scale=delta_pix, flux=flux
            )

        wcs_r = coadd_cut_r.getWcs()
        bbox_r = coadd_cut_r.getBBox()
        x_min_r = bbox_r.getMinX()
        y_min_r = bbox_r.getMinY()
        x_max_r = bbox_r.getMaxX()
        y_max_r = bbox_r.getMaxY()

        # Calculate the center coordinates
        x_center_r = (x_min_r + x_max_r) / 2
        y_center_r = (y_min_r + y_max_r) / 2

        center_r = geom.Point2D(x_center_r, y_center_r)
        # geom.Point2D(26679, 15614)
        point_r = wcs_r.pixelToSky(center_r)
        ra_degrees = point_r.getRa().asDegrees()
        dec_degrees = point_r.getDec().asDegrees()
        center = (ra_degrees, dec_degrees)

        # image_r = butler.get("deepCoadd", parameters={'bbox':bbox_r},dataId=coaddId_r)
        arr_r = np.copy(coadd_cut_r.image.array)

        _add_fake_sources(coadd_cut_r, [(point_r, gsobj)])
        inj_arr_r = coadd_cut_r.image.array
        injected_final_image.append(inj_arr_r)
        # band_report.append(band)
        box_center.append(center)
        cutout_image.append(arr_r)
        lens_image.append((inj_arr_r - arr_r))

    t = Table(
        [
            [lens_image[0]],
            [cutout_image[0]],
            [injected_final_image[0]],
            [injected_final_image[1]],
            [injected_final_image[2]],
            [box_center[0]],
        ],
        names=(
            "lens",
            "cutout_image",
            "injected_lens_r",
            "injected_lens_g",
            "injected_lens_i",
            "cutout_center",
        ),
    )
    return t


def lens_inejection_fast(
    lens_pop,
    num_pix,
    mag_zero_point,
    transform_pix2angle,
    butler,
    ra,
    dec,
    num_cutout_per_patch=10,
    lens_cut=None,
    noise=True,
):
    """Chooses a random lens from the lens population and injects it to a DC2 cutout
    image. For this one needs to provide a butler to this function. To initiate Butler,
    you need to specify data configuration and collection of the data.

    :param lens_pop: lens population from slsim
    :param num_pix: number of pixel for the cutout
    :param mag_zero_point: magnitude zero point in band
    :param transform_pix2angle: transformation matrix (2x2) of pixels into coordinate
        displacements
    :param butler: butler object
    :param ra: ra for the cutout
    :param dec: dec for the cutout
    :param num_cutout_per_patch: number of cutout image drawn per patch
    :param lens_cut: list of criteria for lens selection
    :param noise: poisson noise to be added to an image. If True, poisson noise will be
        added to the image based on exposure time.
    :returns: An astropy table containing Injected lens in r-band, DC2 cutout image in
        r-band, cutout image with injected lens in r, g , and i band
    """

    if lens_cut is None:
        kwargs_lens_cut = {}
    else:
        kwargs_lens_cut = lens_cut

    rgb_band_list = ["r", "g", "i"]
    skymap = butler.get("skyMap")
    point = geom.SpherePoint(ra, dec, geom.degrees)
    # cutoutSize = geom.ExtentI(num_pix, num_pix)

    tractInfo = skymap.findTract(point)
    patchInfo = tractInfo.findPatch(point)
    my_tract = tractInfo.tract_id
    my_patch = patchInfo.getSequentialIndex()

    coadd = []
    coadd_nImage = []
    for band in rgb_band_list:
        coaddId = {"tract": my_tract, "patch": my_patch, "band": band}

        coadd.append(butler.get("deepCoadd", dataId=coaddId))
        coadd_nImage.append(butler.get("deepCoadd_nImage", dataId=coaddId))

    bbox = coadd[0].getBBox()
    xmin, ymin = bbox.getBegin()
    xmax, ymax = bbox.getEnd()
    wcs = coadd[0].getWcs()

    x_center = np.random.randint(xmin + 150, xmax - 150, num_cutout_per_patch)
    y_center = np.random.randint(ymin + 150, ymax - 150, num_cutout_per_patch)
    xbox_min = x_center - ((num_pix - 1) / 2)
    xbox_max = x_center + ((num_pix - 1) / 2)
    ybox_min = y_center - ((num_pix - 1) / 2)
    ybox_max = y_center + ((num_pix - 1) / 2)

    table = []
    for i in range(len(x_center)):
        lens_class = lens_pop.select_lens_at_random(**kwargs_lens_cut)
        cutout_bbox = geom.Box2I(
            geom.Point2I(xbox_min[i], ybox_min[i]),
            geom.Point2I(xbox_max[i], ybox_max[i]),
        )
        injected_final_image = []
        box_center = []
        cutout_image_list = []
        lens_image = []
        for j in range(len(coadd)):
            cutout_image = coadd[j][cutout_bbox]
            if noise is True:
                exposure_map = 30 * coadd_nImage[j][cutout_bbox].array
            else:
                exposure_map = None
            final_injected_image = add_object(
                cutout_image,
                lens_class=lens_class,
                band=rgb_band_list[j],
                mag_zero_point=mag_zero_point,
                num_pix=num_pix,
                transform_pix2angle=transform_pix2angle,
                exposure_time=exposure_map,
            )
            center_point = geom.Point2D(x_center[i], y_center[i])
            center_wcs = wcs.pixelToSky(center_point)
            ra_deg = center_wcs.getRa().asDegrees()
            dec_deg = center_wcs.getDec().asDegrees()

            injected_final_image.append(final_injected_image)
            box_center.append((ra_deg, dec_deg))
            cutout_image_list.append(cutout_image.image.array)
            lens_image.append((final_injected_image - cutout_image.image.array))
        table_1 = Table(
            [
                [lens_image[0]],
                [cutout_image_list[0]],
                [injected_final_image[0]],
                [injected_final_image[1]],
                [injected_final_image[2]],
                [box_center[0]],
            ],
            names=(
                "lens",
                "cutout_image",
                "injected_lens_r",
                "injected_lens_g",
                "injected_lens_i",
                "cutout_center",
            ),
        )
        table.append(table_1)
    lens_catalog = vstack(table)
    return lens_catalog


def multiple_lens_injection(
    lens_pop, num_pix, delta_pix, butler, ra, dec, lens_cut=None, flux=None
):
    """Injects random lenses from the lens population to multiple DC2 cutout images
    using lens_inejection function. For this one needs to provide a butler to this
    function. To initiate Butler, you need to specify data configuration and collection
    of the data.

    :param lens_pop: lens population from slsim
    :param num_pix: number of pixel for the cutout
    :param delta_pix: pixel scale for the lens image
    :param butler: butler object
    :param ra: ra for a cutout
    :param dec: dec for a cutout
    :param flux: flux need to be asigned to the lens image. It sould be None
    :param: path: path to save the output
    :returns: An astropy table containing Injected lenses in r-band, DC2 cutout images
        in r-band, cutout images with injected lens in r, g , and i band for a given set
        of ra and dec
    """
    injected_images = []
    for i in range(len(ra)):
        injected_images.append(
            lens_inejection(
                lens_pop,
                num_pix,
                delta_pix,
                butler,
                ra[i],
                dec[i],
                lens_cut=lens_cut,
                flux=flux,
            )
        )
    injected_image_catalog = vstack(injected_images)
    return injected_image_catalog


def multiple_lens_injection_fast(
    lens_pop,
    num_pix,
    mag_zero_point,
    transform_pix2angle,
    butler,
    ra,
    dec,
    num_cutout_per_patch=10,
    lens_cut=None,
    noise=True,
):
    """Injects random lenses from the lens population to multiple DC2 cutout images
    using lens_inejection_fast function. For this one needs to provide a butler to this
    function. To initiate Butler, you need to specify data configuration and collection
    of the data.

    :param lens_pop: lens population from slsim
    :param num_pix: number of pixel for the cutout
    :param mag_zero_point: magnitude zero point in band
    :param transform_pix2angle: transformation matrix (2x2) of pixels into coordinate
        displacements
    :param butler: butler object
    :param ra: ra for a cutout
    :param dec: dec for a cutout
    :param noise: poisson noise to be added to an image. If True, poisson noise will be
        added to the image based on exposure time.
    :returns: An astropy table containing Injected lenses in r-band, DC2 cutout images
        in r-band, cutout images with injected lens in r, g , and i band for a given set
        of ra and dec
    """
    injected_images = []
    for i in range(len(ra)):
        injected_images.append(
            lens_inejection_fast(
                lens_pop,
                num_pix,
                mag_zero_point,
                transform_pix2angle,
                butler,
                ra[i],
                dec[i],
                num_cutout_per_patch,
                lens_cut=lens_cut,
                noise=noise,
            )
        )
    injected_image_catalog = vstack(injected_images)
    return injected_image_catalog


def add_object(
    image_object,
    lens_class,
    band,
    mag_zero_point,
    num_pix,
    transform_pix2angle,
    exposure_time,
    calibFluxRadius=None,
    image_type="dp0",
):
    """Injects a given object in a dp0 cutout image or SLSimObject.

    :param image_object: cutout image from the dp0 data or SLSimObject.
     eg: slsim_object = SLSimObject(image_array, psfkernel, pixelscale).
    :param lens_class: Lens() object
    :param band: imaging band
    :param mag_zero_point: list of magnitude zero point for sqeuence of exposure
    :param num_pix: number of pixels per axis
    :param transform_pix2angle: list of transformation matrix (2x2) of pixels into
        coordinate displacements for each exposure
    :param exposure_time: list of exposure time for each exposure. It could be single
        exposure time or a exposure map.
    :param calibFluxRadius: (optional) Aperture radius (in pixels) used to define the
        calibration for thisexposure+catalog. This is used to produce the correct
        instrumental fluxes within the radius. The value should match that of the field
        defined in slot_CalibFlux_instFlux.
    :returns: an image with injected source
    """
    if image_type == "dp0":
        wcs = image_object.getWcs()
        psf = image_object.getPsf()
        bbox = image_object.getBBox()
        xmin, ymin = bbox.getBegin()
        xmax, ymax = bbox.getEnd()
        x_cen, y_cen = (xmin + xmax) / 2, (ymin + ymax) / 2
        pt = geom.Point2D(x_cen, y_cen)
        psfArr = psf.computeKernelImage(pt).array
        if calibFluxRadius is not None:
            apCorr = psf.computeApertureFlux(calibFluxRadius, pt)
            psf_ker = psfArr / apCorr
        else:
            psf_ker = psfArr
        pixscale = wcs.getPixelScale(bbox.getCenter()).asArcseconds()
    elif image_type == "slsim_object":
        psf_ker = image_object.psf_kernel
        pixscale = image_object.pixel_scale
    else:
        raise ValueError(
            "Provided image object is not supported. Either use dp0 image"
            "object or SLSimObject"
        )
    num_pix_cutout = np.shape(image_object.image.array)[0]
    delta_pix = transformmatrix_to_pixelscale(transform_pix2angle)
    lens_im = lens_image(
        lens_class=lens_class,
        band=band,
        mag_zero_point=mag_zero_point,
        num_pix=num_pix,
        psf_kernel=psf_ker,
        transform_pix2angle=transform_pix2angle,
        exposure_time=exposure_time,
    )
    objects = [(lens_im, delta_pix)]
    for lens, pix_scale in objects:
        num_pix_lens = np.shape(lens)[0]
        if num_pix_cutout != num_pix_lens:
            raise ValueError(
                "Images with different pixel number cannot be combined. Please make"
                "sure that your lens and dp0 cutout image have the same pixel number."
                f"lens pixel number = {num_pix_lens} and dp0 image pixel number ="
                f"{num_pix_cutout}"
            )
        if abs(pixscale - pix_scale) >= 10**-4:
            raise ValueError(
                "Images with different pixel scale should not be combined. Please make"
                "sure that your lens image and dp0 cutout image have compatible pixel"
                "scale."
            )
        else:
            injected_image = image_object.image.array + lens
            return injected_image


def cutout_image_psf_kernel(
    dp0_image,
    lens_class,
    band,
    mag_zero_point,
    delta_pix,
    num_pix,
    transform_pix2angle,
    calibFluxRadius=12,
):
    """This function extracts psf kernels from the dp0 cutout image at point source
    image positions and deflector position. In the dp0.2 data, psf kernel vary with
    coordinate and can be computed using given psf model.

    :param dp0_image: cutout image from the dp0 data or any other image
    :param lens_class: class object containing all information of the lensing system
        (e.g., Lens())
    :param band: imaging band
    :param mag_zero_point: magnitude zero point in band
    :param delta_pix: pixel scale of image generated
    :param num_pix: number of pixels per axis
    :param calibFluxRadius: (optional) Aperture radius (in pixels) used to define the
        calibration for thisexposure+catalog. This is used to produce the correct
        instrumental fluxes within the radius. The value should match that of the field
        defined in slot_CalibFlux_instFlux.
    :returns: Astropy table containing psf kernel at image and deflector positions.
    """
    image_data = point_source_coordinate_properties(
        lens_class=lens_class,
        band=band,
        mag_zero_point=mag_zero_point,
        delta_pix=delta_pix,
        num_pix=num_pix,
        transform_pix2angle=transform_pix2angle,
    )
    # get the property of cutout image
    bbox = dp0_image.getBBox()
    # wcs = dp0_image.getWcs()
    xmin_cut, ymin_cut = bbox.getBegin()
    xmax_cut, ymax_cut = bbox.getEnd()
    dp0_image_psf = dp0_image.getPsf()
    grid_shape = np.shape(dp0_image.image.array)
    x_center = (xmin_cut + xmax_cut) / 2
    y_center = (ymin_cut + ymax_cut) / 2

    # map pixel grid to dp0 pixel coordinate
    x_original = np.arange(xmin_cut, xmax_cut + 1)
    x_rescale = np.arange(0, grid_shape[1] + 1)
    f_x = interpolate.interp1d(x_rescale, x_original)

    y_original = np.arange(ymin_cut, ymax_cut + 1)
    y_rescale = np.arange(0, grid_shape[0] + 1)
    f_y = interpolate.interp1d(y_rescale, y_original)

    ## transform image pix coordinate of point source image to dp0 pixel coodinate.
    image_list = image_data["image_pix"]
    image_rescaled_to_dp0_cord = []
    for i in range(len(image_list)):
        image_rescaled_to_dp0_cord.append(
            (float(f_x(image_list[i][0])), float(f_y(image_list[i][1])))
        )

    psf_kernels = []
    for i in range(len(image_rescaled_to_dp0_cord)):
        psf_kernels.append(
            dp0_image_psf.computeKernelImage(
                geom.Point2D(
                    image_rescaled_to_dp0_cord[i][0], image_rescaled_to_dp0_cord[i][1]
                )
            ).array
        )

    pt = geom.Point2D(x_center, y_center)
    psf_kernel_for_deflector = dp0_image_psf.computeKernelImage(pt).array
    ap_Corr = dp0_image_psf.computeApertureFlux(calibFluxRadius, pt)
    psf_kernel_for_deflector /= ap_Corr
    table_of_kernels = Table(
        [[psf_kernels], [psf_kernel_for_deflector]],
        names=("psf_kernel_for_images", "psf_kernel_for_deflector"),
    )
    return table_of_kernels


def tap_query(center_coords, radius=0.1, band="i"):
    """This function uses tap_service from RSP to query calexp visit information around
    a coordinate point.

    :param center_coords: A coordinate point around which visit informations are needed.
    :type center_coords: string. eg: "65, -36"
    :param radius: Radius around center point for query. The unit of radius is degree.
    :param band: imaging band
    :return: An astropy table of visit information sorted with observation time.
    """
    service = get_tap_service("tap")
    query = (
        "SELECT ra, decl,"
        + "ccdVisitId, band, "
        + "visitId, physical_filter, detector, "
        + "expMidptMJD, expTime, zeroPoint, skyRotation "
        + "FROM dp02_dc2_catalogs.CcdVisit "
        + "WHERE CONTAINS(POINT('ICRS', ra, decl), "
        + "CIRCLE('ICRS', "
        + center_coords
        + ", "
        + radius
        + ")) = 1"
        + "AND band = "
        + "'"
        + str(band)
        + "' "
    )
    result = service.search(query)
    result_table = result.to_table()
    sorted_column = np.argsort(result_table["expMidptMJD"])
    expo_information = result_table[sorted_column]
    return expo_information


def list_of_calexp(expo_information, butler):
    """Extracts calexp images based on exposure information.

    :param expo_information: Astropy table containing exposure information. It must
        contain Visit ID and Detector ID.
    :param butler: butler object
    :return: list of calexp images.
    """
    calexp_image = []
    for visitid, detectorid in zip(
        expo_information["visitId"], expo_information["detector"]
    ):
        dataId = {"visit": visitid, "detector": detectorid}
        calexp_image.append(butler.get("calexp", dataId=dataId))
    return calexp_image


def warp_to_exposure(exposure, warp_to_exposure):
    """This function aligns two given dp0 images.

    :param exposure: image that need to be aligned
    :param warp_to_exposure: Reference image on which exposure should be aligned.
    :return: Image aligned to reference image.
    """
    warper = Warper(warpingKernelName="lanczos4")
    warped_exposure = warper.warpExposure(
        warp_to_exposure.getWcs(), exposure, destBBox=warp_to_exposure.getBBox()
    )
    return warped_exposure


def aligned_calexp(calexp_image):
    """Alignes list of given images to the first image in the list.

    :param calexp_image: list of calexp images.
    :return: list of aligned images.
    """
    selected_calexp = calexp_image[1:]
    aligned_calexp_image = [calexp_image[0]]
    for i in range(0, len(selected_calexp), 1):
        aligned_calexp_image.append(
            warp_to_exposure(selected_calexp[i], calexp_image[0])
        )
    return aligned_calexp_image


def dp0_center_radec(calexp_image):
    """Computes the center ra, dec of given dp0 image.

    :param calexp_image: dp0 image
    :return: A sphere point of center ra, dec of given image
    """
    bbox = calexp_image.getBBox()
    xmin, ymin = bbox.getBegin()
    xmax, ymax = bbox.getEnd()
    x_center = (xmin + xmax) / 2
    y_center = (ymin + ymax) / 2
    radec_point = geom.SpherePoint(calexp_image.getWcs().pixelToSky(x_center, y_center))
    return radec_point


def calexp_cutout(calexp_image, radec, size):
    """Creates the same size cutouts from given list of dp0 images.

    :param calexp_image: list of dp0 images
    :param radec: SpherePoint of radec around which we want a cutout
    :param size: cutout size in pixel unit
    :return: cutout image of a given size
    """
    cutout_extent = geom.ExtentI(size, size)
    cutout_calexp_image = []
    for i in range(len(calexp_image)):
        cutout_calexp_image.append(calexp_image[i].getCutout(radec, cutout_extent))
    return cutout_calexp_image


def radec_to_pix(radec, dp0_image):
    """Converts ra, dec to pixel units for a fiven image or list of images.

    :param radec: SpherePoint of radec
    :type radec: an object: eg: geom.SpherePoint(65*degree, -36*degree)
    :param dp0_image: an image or list of images containing given radec
    :return: corresponding Point2D of pixel coordinate in provided images. If an image
        is provided, output will be a single Point2D. If list of image is provided,
        output will be list of correspoding Point2D.
    """
    if isinstance(dp0_image, list):
        pix = []
        for images in dp0_image:
            pix.append(images.getWcs().skyToPixel(radec))
    else:
        pix = dp0_image.getWcs().skyToPixel(radec)
    return pix


def dp0_psf_kernels(pixel_coord, dp0_image):
    """Extracts psf kernels of given dp0 image at given pixel coordinate.

    :param pixel_coord: Pixel coordinate. eg:Point2D(2129.7674135086986,
        2506.6640697199136)
    :param dp0_image: dp0 image to extract psf
    :return: list of psf kernels for given images
    """
    psf_kernels = []
    for points, images in zip(pixel_coord, dp0_image):
        dp0_image_psf = images.getPsf()
        psf_kernels.append(dp0_image_psf.computeKernelImage(points).array)
    return psf_kernels


def dp0_time_series_images_data(butler, center_coord, radius="0.1", band="i", size=101):
    """Creates time series data from dp0 data.

    :param butler: butler object
    :param center_coord: A coordinate point around which we need to create time series
        images.
    :param radius: radius for query
    :param band: imaging band
    :param size: cutout size of images
    :return: An astropy table containg time series images and other information
    """
    expo_information = tap_query(center_coords=center_coord, radius=radius, band=band)
    calexp_image = list_of_calexp(expo_information, butler=butler)
    radec = dp0_center_radec(calexp_image[0])
    radec_list = radec_list = [(radec.getRa().asDegrees(), radec.getDec().asDegrees())]
    radec_list.extend(radec_list * (len(calexp_image) - 1))
    cutout_image = calexp_cutout(calexp_image, radec, 450)
    aligned_image = aligned_calexp(cutout_image)
    aligned_image_cutout = calexp_cutout(aligned_image, radec, size)
    pixels = radec_to_pix(radec, calexp_image)
    psf_kernel = dp0_psf_kernels(pixels, calexp_image)
    obs_time = expo_information["expMidptMJD"]
    expo_time = expo_information["expTime"]
    zero_point_mag = expo_information["zeroPoint"]
    dp0_time_series_cutout = []
    for i in range(len(aligned_image_cutout)):
        dp0_time_series_cutout.append(aligned_image_cutout[i].image.array)
    table_data = Table(
        [
            dp0_time_series_cutout,
            psf_kernel,
            obs_time,
            expo_time,
            zero_point_mag,
            radec_list,
        ],
        names=(
            "time_series_images",
            "psf_kernel",
            "obs_time",
            "expo_time",
            "zero_point",
            "calexp_center",
        ),
    )
    return table_data


def opsim_time_series_images_data(
    ra_list, dec_list, delta_pix, size=101, moffat_beta=3.1
):
    """Creates time series data from opsim database.

    :param ra_list: a list of ra points (in degrees) from objects we want to collect
        observations for
    :param dec_list: a list of dec points (in degrees) from objects we want to collect
        observations for
    :param delta_pix: pixel scale in arcseconds for the psf kernel
    :param size: cutout size of images (in pixels)
    :param moffat_beta: power index of the moffat psf kernel
    :return: a list of astropy tables containing observation information for each
        coordinate
    """

    # Import opsimsummary
    try:
        from opsimsummary import SynOpSim
<<<<<<< HEAD
    except ImportError:
        raise ImportError("Users need to have the right branch of opsimsummary installed (Issue#325/proposalTables)")
=======
    except:
        raise ImportError(
            "Users need to have the right branch of opsimsummary installed (Issue#325/proposalTables)"
        )
>>>>>>> df45d137

    # Initialise opsimsummary with opsim database
    try:
        opsim_path = "../data/OpSim_database/opsim.db"

<<<<<<< HEAD
        synopsim = SynOpSim.fromOpSimDB(opsim_path, opsimversion="fbsv2", usePointingTree=True,
                                        use_proposal_table=False, subset="unique_all")
    except FileNotFoundError:
        raise FileNotFoundError("Users need to have an opsim database downloaded at ../data/OpSim_database/opsim.db")
=======
        synopsim = SynOpSim.fromOpSimDB(
            opsim_path,
            opsimversion="fbsv2",
            usePointingTree=True,
            use_proposal_table=False,
            subset="unique_all",
        )
    except:
        raise FileNotFoundError(
            "Users need to have an opsim database downloaded at ../data/OpSim_database/opsim.db"
        )
>>>>>>> df45d137

    # Collect observations that cover the coordinates in ra_list and dec_list
    gen = synopsim.pointingsEnclosing(
        ra_list, dec_list, circRadius=0.0, pointingRadius=1.75, usePointingTree=True
    )

    table_data_list = []

    # Loop through all coordinates and compute the table_data
    for i in range(len(ra_list)):

        radec_list = [(ra_list[i], dec_list[i])]

        # Collect the next observation sequence from the opsim generator
        seq = next(gen)
        seq = seq.sort_values(by=["expMJD"])

        # Check if the coordinates are in the opsim LSST footprint
        opsim_ra = np.mean(seq["fieldRA"])
        opsim_dec = np.mean(seq["fieldDec"])

        if np.isnan(opsim_ra) or np.isnan(opsim_dec):
            print(
                f"Coordinate ({ra_list[i]}, {dec_list[i]}) is not in the LSST footprint. This entry is skipped."
            )
            continue

        # Get the observation times, exposure times, sky brightness, bandpass, and psf fwhm from opsim
        obs_time = np.array(seq["expMJD"])
        expo_time = np.array(seq["visitExposureTime"])
        sky_brightness = np.array(seq["filtSkyBrightness"])
        bandpass = np.array(seq["filter"])
        psf_fwhm = np.array(seq["seeingFwhmGeom"])
        m5_depth = np.array(seq["fiveSigmaDepth"])
        # Question: use 'FWHMeff' or 'seeingFwhmGeom' for the psf?

        # Create a Moffat psf kernel
        psf_kernel = kernel_util.kernel_moffat(
            num_pix=size, delta_pix=delta_pix, fwhm=psf_fwhm, moffat_beta=moffat_beta
        )
        psf_kernel = util.array2image(psf_kernel)

        # Calculate the zero point magnitude
        # Code from OpSimSummary/opsimsummary/simlib.py/add_simlibCols
        term1 = 2.0 * m5_depth - sky_brightness  # * pixArea
        term2 = -(m5_depth - sky_brightness)  # * pixArea
        area = (1.51 * psf_fwhm) ** 2.0
        opsim_snr = 5.0
        arg = area * opsim_snr * opsim_snr
        # Background dominated limit assuming counts with system transmission only
        # is approximately equal to counts with total transmission
        zpt_approx = term1 + 2.5 * np.log10(arg)
        val = -0.4 * term2
        tmp = 10.0**val
        # Additional term to account for photons from the source, again assuming
        # that counts with system transmission approximately equal counts with total transmission.
        zpt_cor = 2.5 * np.log10(1.0 + 1.0 / (area * tmp))
        zero_point_mag = zpt_approx + zpt_cor

        table_data = Table(
            [
                sky_brightness,
                psf_kernel,
                obs_time,
                expo_time,
                zero_point_mag,
                radec_list,
                bandpass,
            ],
            names=(
                "sky_brightness",
                "psf_kernel",
                "obs_time",
                "expo_time",
                "zero_point",
                "calexp_center",
                "band",
            ),
        )

        table_data_list.append(table_data)
    return table_data_list


def variable_lens_injection(
    lens_class, band, num_pix, transform_pix2angle, exposure_data
):
    """Injects variable lens to the dp0 time series data.

    :param lens_class: Lens() object
    :param band: imaging band
    :param num_pix: number of pixels per axis
    :param transform_pix2angle: transformation matrix (2x2) of pixels into coordinate
        displacements
    :param exposure_data: An astropy table of exposure data. It must contain calexp
        images or generated noisy background image (column name should be
        "time_series_images", these images are single exposure images of the same part
        of the sky at different time), magnitude zero point (column name should be
        "zero_point", these are zero point magnitudes for each single exposure images in
        time series image) , psf kernel for each exposure (column name should be
        "psf_kernel", these are pixel psf kernel for each single exposure images in time
        series image), exposure time (column name should be "expo_time", these are
        exposure time for each single exposure images in time series images),
        observation time (column name should be "obs_time", these are observation time
        in days for each single exposure images in time series images)
    :return: Astropy table of injected lenses and exposure information of dp0 data
    """

    lens_images = lens_image_series(
        lens_class,
        band=band,
        mag_zero_point=exposure_data["zero_point"],
        num_pix=num_pix,
        psf_kernel=exposure_data["psf_kernel"],
        transform_pix2angle=transform_pix2angle,
        exposure_time=exposure_data["expo_time"],
        t_obs=exposure_data["obs_time"],
    )

    final_image = []
    for i in range(len(exposure_data["obs_time"])):
        final_image.append(exposure_data["time_series_images"][i] + lens_images[i])
    lens_col = Column(name="lens", data=lens_images)
    final_image_col = Column(name="injected_lens", data=final_image)
    exposure_data.add_columns([lens_col, final_image_col])
    return exposure_data


def multiple_variable_lens_injection(
    lens_class_list,
    band,
    num_pix,
    transform_matrices_list,
    exposure_data_list,
):
    """Injects multiple variable lenses to multiple dp0 time series data.

    :param lens_class_list: list of Lens() object
    :param band: imaging band
    :param num_pix: number of pixels per axis
    :param transform_matrices_list: list of transformation matrix (2x2) of pixels into
        coordinate displacements for each exposure
    :param exposure_data: list of astropy table of exposure data for each set of time
        series images. It must contain calexp images or generated noisy background image
        (column name should be "time_series_images", these images are single exposure
        images of the same part of the sky at different time), magnitude zero point
        (column name should be "zero_point", these are zero point magnitudes for each
        single exposure images in time series image) , psf kernel for each exposure
        (column name should be "psf_kernel", these are pixel psf kernel for each single
        exposure images in time series image), exposure time (column name should be
        "expo_time", these are exposure time for each single exposure images in time
        series images), observation time (column name should be "obs_time", these are
        observation time in days for each single exposure images in time series images)
    :return: list of astropy table of injected lenses and exposure information of dp0
        data for each time series lenses.
    """
    final_images_catalog = []
    for lens_class, transform_matrices, expo_data in zip(
        lens_class_list, transform_matrices_list, exposure_data_list
    ):
        final_images_catalog.append(
            variable_lens_injection(
                lens_class,
                band=band,
                num_pix=num_pix,
                transform_pix2angle=transform_matrices,
                exposure_data=expo_data,
            )
        )
    return final_images_catalog<|MERGE_RESOLUTION|>--- conflicted
+++ resolved
@@ -766,26 +766,19 @@
     # Import opsimsummary
     try:
         from opsimsummary import SynOpSim
-<<<<<<< HEAD
     except ImportError:
         raise ImportError("Users need to have the right branch of opsimsummary installed (Issue#325/proposalTables)")
-=======
     except:
         raise ImportError(
             "Users need to have the right branch of opsimsummary installed (Issue#325/proposalTables)"
-        )
->>>>>>> df45d137
-
     # Initialise opsimsummary with opsim database
     try:
         opsim_path = "../data/OpSim_database/opsim.db"
-
-<<<<<<< HEAD
         synopsim = SynOpSim.fromOpSimDB(opsim_path, opsimversion="fbsv2", usePointingTree=True,
                                         use_proposal_table=False, subset="unique_all")
     except FileNotFoundError:
         raise FileNotFoundError("Users need to have an opsim database downloaded at ../data/OpSim_database/opsim.db")
-=======
+
         synopsim = SynOpSim.fromOpSimDB(
             opsim_path,
             opsimversion="fbsv2",
@@ -797,7 +790,6 @@
         raise FileNotFoundError(
             "Users need to have an opsim database downloaded at ../data/OpSim_database/opsim.db"
         )
->>>>>>> df45d137
 
     # Collect observations that cover the coordinates in ra_list and dec_list
     gen = synopsim.pointingsEnclosing(
